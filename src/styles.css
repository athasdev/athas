--- conflicted
+++ resolved
@@ -2351,12 +2351,12 @@
     /* Secondary text for punctuation */
 
     /* Additional Vercel-specific colors */
-<<<<<<< HEAD
+
     --success-color: #00d9ff;        /* Vercel success cyan */
     --warning-color: #f5a623;        /* Vercel warning orange */
     --error-color: #ff0080;          /* Vercel error pink */
     --info-color: #0070f3;         /* Vercel info blue */
-=======
+
     --success-color: #00d9ff;
     /* Vercel success cyan */
     --warning-color: #f5a623;
@@ -2365,7 +2365,7 @@
     /* Vercel error pink */
     --info-color: #0070f3;
     /* Vercel info blue */
->>>>>>> cdbe0acb
+
 
     /* Component-specific overrides for better Vercel feel */
     --tab-active-bg: #000000;

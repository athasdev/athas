import { appDataDir } from "@tauri-apps/api/path";
<<<<<<< HEAD
=======
import { History } from "lucide-react";
>>>>>>> c9ea0419
import { useEffect, useMemo, useRef, useState } from "react";
import { useLspStore } from "@/features/editor/lsp/lsp-store";
import { useBufferStore } from "@/features/editor/stores/buffer-store";
import { useFileSystemStore } from "@/features/file-system/controllers/store";
import { useToast } from "@/features/layout/contexts/toast-context";
import { useSettingsStore } from "@/features/settings/store";
import {
  commitChanges,
  discardAllChanges,
  fetchChanges,
  pullChanges,
  pushChanges,
  stageAllFiles,
  unstageAllFiles,
} from "@/features/version-control/git/controllers/git";
import { useGitStore } from "@/features/version-control/git/controllers/store";
import { vimCommands } from "@/features/vim/stores/vim-commands";
import { useVimStore } from "@/features/vim/stores/vim-store";
import { useAppStore } from "@/stores/app-store";
import { useUIState } from "@/stores/ui-state-store";
import { useZoomStore } from "@/stores/zoom-store";
import Command, {
  CommandEmpty,
  CommandHeader,
  CommandInput,
  CommandItem,
  CommandList,
} from "@/ui/command";
import KeybindingBadge from "@/ui/keybinding-badge";
import { createAdvancedActions } from "../constants/advanced-actions";
import { createFileActions } from "../constants/file-actions";
import { createGitActions } from "../constants/git-actions";
import { createMarkdownActions } from "../constants/markdown-actions";
import { createNavigationActions } from "../constants/navigation-actions";
import { createSettingsActions } from "../constants/settings-actions";
import { createViewActions } from "../constants/view-actions";
import { createWindowActions } from "../constants/window-actions";
import type { Action } from "../models/action.types";
import { useActionsStore } from "../store";

const CommandPalette = () => {
  // Get data from stores
  const {
    isCommandPaletteVisible,
    setIsCommandPaletteVisible,
    setIsSettingsDialogVisible,
    setIsThemeSelectorVisible,
    setIsIconThemeSelectorVisible,
    isSidebarVisible,
    setIsSidebarVisible,
    isBottomPaneVisible,
    setIsBottomPaneVisible,
    bottomPaneActiveTab,
    setBottomPaneActiveTab,
    isFindVisible,
    setIsFindVisible,
    setActiveView,
    setIsCommandBarVisible,
    setIsGlobalSearchVisible,
    setIsBranchManagerVisible,
    openSettingsDialog,
  } = useUIState();
  const { openQuickEdit } = useAppStore.use.actions();
  const handleFileSelect = useFileSystemStore.use.handleFileSelect?.();
  const isVisible = isCommandPaletteVisible;
  const onClose = () => setIsCommandPaletteVisible(false);

  const [query, setQuery] = useState("");
  const [selectedIndex, setSelectedIndex] = useState(0);
  const inputRef = useRef<HTMLInputElement>(null);
  const resultsRef = useRef<HTMLDivElement>(null);

  const lastEnteredActions = useActionsStore.use.lastEnteredActionsStack();
  const pushAction = useActionsStore.use.pushAction();
  const { settings } = useSettingsStore();
  const { setMode } = useVimStore.use.actions();
  const lspStatus = useLspStore.use.lspStatus();
  const { clearLspError, updateLspStatus } = useLspStore.use.actions();
  const { rootFolderPath } = useFileSystemStore();
  const gitStore = useGitStore();
  const { showToast } = useToast();
  const buffers = useBufferStore.use.buffers();
  const activeBufferId = useBufferStore.use.activeBufferId();
  const activeBuffer = buffers.find((b) => b.id === activeBufferId) || null;
  const {
    closeBuffer,
    setActiveBuffer,
    switchToNextBuffer,
    switchToPreviousBuffer,
    reopenClosedTab,
    openWebViewerBuffer,
  } = useBufferStore.use.actions();
  const { zoomIn, zoomOut, resetZoom } = useZoomStore.use.actions();
  const { openBuffer } = useBufferStore.use.actions();

  // Helper function to check if the active buffer is a markdown file
  const isMarkdownFile = () => {
    if (!activeBuffer) return false;
    const extension = activeBuffer.path.split(".").pop()?.toLowerCase();
    return extension === "md" || extension === "markdown";
  };

  // Create all actions using factory functions
  const allActions: Action[] = [
    ...createMarkdownActions({
      isMarkdownFile: isMarkdownFile(),
      activeBuffer,
      openBuffer,
      onClose,
    }),
    ...createViewActions({
      isSidebarVisible,
      setIsSidebarVisible,
      isBottomPaneVisible,
      setIsBottomPaneVisible,
      bottomPaneActiveTab,
      setBottomPaneActiveTab,
      isFindVisible,
      setIsFindVisible,
      settings: {
        isAIChatVisible: settings.isAIChatVisible,
        sidebarPosition: settings.sidebarPosition,
        nativeMenuBar: settings.nativeMenuBar,
        compactMenuBar: settings.compactMenuBar,
      },
      updateSetting: useSettingsStore.getState().updateSetting as (
        key: string,
        value: any,
      ) => void | Promise<void>,
      zoomIn,
      zoomOut,
      resetZoom,
      openWebViewerBuffer,
      onClose,
    }),
    ...createSettingsActions({
      settings,
      setIsSettingsDialogVisible,
      setIsThemeSelectorVisible,
      setIsIconThemeSelectorVisible,
      updateSetting: useSettingsStore.getState().updateSetting as (
        key: string,
        value: any,
      ) => void | Promise<void>,
      handleFileSelect,
      getAppDataDir: appDataDir,
      onClose,
    }),
    ...createNavigationActions({
      setIsSidebarVisible,
      setActiveView,
      setIsCommandBarVisible,
      setIsGlobalSearchVisible,
      openSettingsDialog,
      onClose,
    }),
    ...createFileActions({
      activeBufferId,
      buffers,
      closeBuffer,
      switchToNextBuffer,
      switchToPreviousBuffer,
      setActiveBuffer,
      reopenClosedTab,
      onClose,
    }),
    ...createWindowActions({
      onClose,
    }),
    ...createGitActions({
      rootFolderPath,
      showToast,
      gitStore,
      gitOperations: {
        stageAllFiles,
        unstageAllFiles,
        commitChanges,
        pushChanges,
        pullChanges,
        fetchChanges,
        discardAllChanges,
      },
      setIsBranchManagerVisible,
      onClose,
    }),
    ...createAdvancedActions({
      lspStatus,
      updateLspStatus: updateLspStatus as (
        status: string,
        workspaces?: string[],
        error?: string,
      ) => void,
      clearLspError,
      rootFolderPath,
      vimMode: settings.vimMode,
      vimCommands,
      setMode,
      openQuickEdit,
      showToast,
      onClose,
    }),
  ];

  // Filter actions based on query
  const filteredActions = allActions.filter(
    (action) =>
      action.label.toLowerCase().includes(query.toLowerCase()) ||
      action.description?.toLowerCase().includes(query.toLowerCase()) ||
      action.category.toLowerCase().includes(query.toLowerCase()),
  );

  const prioritizedActions = useMemo(() => {
    if (!settings.coreFeatures.persistentCommands) return filteredActions;
    if (!filteredActions) return [];

    const remaining = filteredActions.filter((action) => !lastEnteredActions.includes(action.id));

    const prioritized = lastEnteredActions
      .map((id) => filteredActions.find((a) => a.id === id))
      .filter((a): a is Action => !!a); // Filter out undefined and assure it is of type Action

    return [...prioritized, ...remaining];
<<<<<<< HEAD
  }, [filteredActions, lastEnteredActions]);
=======
  }, [filteredActions, lastEnteredActions, settings.coreFeatures.persistentCommands]);
>>>>>>> c9ea0419

  // Handle keyboard navigation
  useEffect(() => {
    if (!isVisible) return;

    const handleKeyDown = (e: KeyboardEvent) => {
      switch (e.key) {
        case "ArrowDown":
          e.preventDefault();
          setSelectedIndex((prev) => (prev < prioritizedActions.length - 1 ? prev + 1 : prev));
          break;
        case "ArrowUp":
          e.preventDefault();
          setSelectedIndex((prev) => (prev > 0 ? prev - 1 : prev));
          break;
        case "Enter":
          e.preventDefault();
          if (prioritizedActions[selectedIndex]) {
            prioritizedActions[selectedIndex].action();
            pushAction(prioritizedActions[selectedIndex].id);
          }
          break;
        // Escape is now handled globally in use-keyboard-shortcuts
      }
    };

    document.addEventListener("keydown", handleKeyDown);
    return () => document.removeEventListener("keydown", handleKeyDown);
  }, [isVisible, filteredActions, selectedIndex, prioritizedActions]);

  // Reset state when visibility changes
  useEffect(() => {
    if (isVisible) {
      setQuery("");
      setSelectedIndex(0);
      requestAnimationFrame(() => {
        if (inputRef.current) {
          inputRef.current.focus();
        }
      });
    }
  }, [isVisible]);

  // Update selected index when query changes
  useEffect(() => {
    setSelectedIndex(0);
  }, [query]);

  // Scroll selected item into view
  useEffect(() => {
    if (resultsRef.current && filteredActions.length > 0) {
      const selectedElement = resultsRef.current.children[selectedIndex] as HTMLElement;
      if (selectedElement) {
        selectedElement.scrollIntoView({
          block: "nearest",
          behavior: "smooth",
        });
      }
    }
  }, [selectedIndex, filteredActions.length]);

  if (!isVisible) return null;

  return (
    <Command isVisible={isVisible} onClose={onClose}>
      <CommandHeader onClose={onClose} showClearButton={settings.coreFeatures.persistentCommands}>
        <CommandInput
          ref={inputRef}
          value={query}
          onChange={setQuery}
          placeholder="Type a command..."
        />
      </CommandHeader>

      <CommandList ref={resultsRef}>
        {filteredActions.length === 0 ? (
          <CommandEmpty>No commands found</CommandEmpty>
        ) : (
<<<<<<< HEAD
          prioritizedActions.map((action, index) => (
            <CommandItem
              key={action.id}
              onClick={() => {
                action.action();
                pushAction(action.id);
              }}
              isSelected={index === selectedIndex}
              className="px-3 py-1.5"
            >
              <div className="min-w-0 flex-1">
                <div className="truncate text-xs">{action.label}</div>
              </div>
              {action.keybinding && (
                <div className="flex-shrink-0">
                  <KeybindingBadge keys={action.keybinding} />
=======
          prioritizedActions.map((action, index) => {
            const isRecent =
              settings.coreFeatures.persistentCommands && lastEnteredActions.includes(action.id);
            return (
              <CommandItem
                key={action.id}
                onClick={() => {
                  action.action();
                  pushAction(action.id);
                }}
                isSelected={index === selectedIndex}
                className="px-3 py-1.5"
              >
                {isRecent && <History size={12} className="shrink-0 text-text-lighter" />}
                <div className="min-w-0 flex-1">
                  <div className="truncate text-xs">{action.label}</div>
>>>>>>> c9ea0419
                </div>
                {action.keybinding && (
                  <div className="shrink-0">
                    <KeybindingBadge keys={action.keybinding} />
                  </div>
                )}
              </CommandItem>
            );
          })
        )}
      </CommandList>
    </Command>
  );
};

CommandPalette.displayName = "CommandPalette";

export default CommandPalette;<|MERGE_RESOLUTION|>--- conflicted
+++ resolved
@@ -1,8 +1,5 @@
 import { appDataDir } from "@tauri-apps/api/path";
-<<<<<<< HEAD
-=======
 import { History } from "lucide-react";
->>>>>>> c9ea0419
 import { useEffect, useMemo, useRef, useState } from "react";
 import { useLspStore } from "@/features/editor/lsp/lsp-store";
 import { useBufferStore } from "@/features/editor/stores/buffer-store";
@@ -225,11 +222,7 @@
       .filter((a): a is Action => !!a); // Filter out undefined and assure it is of type Action
 
     return [...prioritized, ...remaining];
-<<<<<<< HEAD
-  }, [filteredActions, lastEnteredActions]);
-=======
   }, [filteredActions, lastEnteredActions, settings.coreFeatures.persistentCommands]);
->>>>>>> c9ea0419
 
   // Handle keyboard navigation
   useEffect(() => {
@@ -308,24 +301,6 @@
         {filteredActions.length === 0 ? (
           <CommandEmpty>No commands found</CommandEmpty>
         ) : (
-<<<<<<< HEAD
-          prioritizedActions.map((action, index) => (
-            <CommandItem
-              key={action.id}
-              onClick={() => {
-                action.action();
-                pushAction(action.id);
-              }}
-              isSelected={index === selectedIndex}
-              className="px-3 py-1.5"
-            >
-              <div className="min-w-0 flex-1">
-                <div className="truncate text-xs">{action.label}</div>
-              </div>
-              {action.keybinding && (
-                <div className="flex-shrink-0">
-                  <KeybindingBadge keys={action.keybinding} />
-=======
           prioritizedActions.map((action, index) => {
             const isRecent =
               settings.coreFeatures.persistentCommands && lastEnteredActions.includes(action.id);
@@ -342,7 +317,6 @@
                 {isRecent && <History size={12} className="shrink-0 text-text-lighter" />}
                 <div className="min-w-0 flex-1">
                   <div className="truncate text-xs">{action.label}</div>
->>>>>>> c9ea0419
                 </div>
                 {action.keybinding && (
                   <div className="shrink-0">

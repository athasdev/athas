--- conflicted
+++ resolved
@@ -1104,15 +1104,6 @@
       closeProject: async (projectId: string) => {
         const tabs = useWorkspaceTabsStore.getState().projectTabs;
 
-<<<<<<< HEAD
-        // Can't close the last tab
-        // if (tabs.length <= 1) {
-        //   console.warn("Cannot close the last project tab");
-        //   return false;
-        // }
-
-=======
->>>>>>> 4c35cb86
         const tab = tabs.find((t: { id: string }) => t.id === projectId);
         if (!tab) {
           console.warn(`Project tab not found: ${projectId}`);

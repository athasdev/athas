export function EditorStylesheet() {
  return (
    <style>
      {`
        /* Font loading and display rules */
        @font-face {
          font-family: 'JetBrains Mono';
          font-display: swap;
          font-weight: normal;
          font-style: normal;
        }
        @font-face {
          font-family: 'Fira Code';
          font-display: swap;
        }
        @font-face {
          font-family: 'Source Code Pro';
          font-display: swap;
        }
        @font-face {
          font-family: 'Hack';
          font-display: swap;
        }
        @font-face {
          font-family: 'Inconsolata';
          font-display: swap;
        }
        @font-face {
          font-family: 'Ubuntu Mono';
          font-display: swap;
        }
        @font-face {
          font-family: 'Roboto Mono';
          font-display: swap;
        }
        @font-face {
          font-family: 'DejaVu Sans Mono';
          font-display: swap;
        }
        @font-face {
          font-family: 'Liberation Mono';
          font-display: swap;
        }
        @font-face {
          font-family: 'Noto Sans Mono';
          font-display: swap;
        }

        /* Force font override class */
        .code-editor-font-override {
          font-family: var(--editor-font-family) !important;
        }

        .code-editor-content {
          font-family: inherit;
          background: transparent;
          border: none;
          outline: none;
          color: var(--color-text);
          caret-color: var(--color-text);
          /* Force font loading */
          font-display: swap;
          -webkit-font-smoothing: antialiased;
          -moz-osx-font-smoothing: grayscale;
        }
        .code-editor-content:focus {
          outline: none;
        }
        .code-editor-content {
          white-space: pre;
          overflow-wrap: normal;
          word-break: normal;
        }
        /* Simple selection styling */
        .code-editor-content::selection {
          background-color: var(--selection-bg, rgba(0, 123, 255, 0.3));
        }
        .code-editor-content::-moz-selection {
          background-color: var(--selection-bg, rgba(0, 123, 255, 0.3));
        }
        .code-editor-content:empty:before {
          content: attr(data-placeholder);
          color: var(--color-text-lighter);
          pointer-events: none;
        }

        /* Hide scrollbars on line numbers */
        .line-numbers-container {
          scrollbar-width: none;
          -ms-overflow-style: none;
          user-select: none;
          -webkit-user-select: none;
          -moz-user-select: none;
          /* Font optimization for line numbers */
          -webkit-font-smoothing: antialiased;
          -moz-osx-font-smoothing: grayscale;
        }
        .line-numbers-container::-webkit-scrollbar {
          display: none;
        }

        /* Ensure line numbers use tabular figures for consistent width */
        .line-numbers-container {
          font-variant-numeric: tabular-nums;
          -webkit-font-feature-settings: "tnum";
          font-feature-settings: "tnum";
        }

        /* Force line numbers font override */
        .line-numbers-container.font-override {
          font-family: var(--editor-font-family) !important;
        }

        /* Disable selection on breadcrumbs */
        .breadcrumb,
        .breadcrumb-container,
        .breadcrumb-item,
        .breadcrumb-separator {
          user-select: none;
          -webkit-user-select: none;
          -moz-user-select: none;
        }

        /* Search highlighting */
        .search-highlight {
          background-color: rgba(255, 255, 0, 0.3);
        }

        .search-highlight-current {
          background-color: rgba(255, 165, 0, 0.5);
          outline: 1px solid rgba(255, 165, 0, 0.8);
        }

        /* Remove focus rings on all inputs in find bar */
        input[type="text"]:focus {
          outline: none !important;
          box-shadow: none !important;
          border: none !important;
        }

        /* Specifically target find bar input */
        .find-bar input:focus {
          outline: none !important;
          box-shadow: none !important;
          border: none !important;
          ring: none !important;
        }

        /* Remove border radius from find bar */
        .find-bar {
          border-radius: 0 !important;
        }

        .find-bar input {
          border-radius: 0 !important;
        }

        .find-bar button {
          border-radius: 0 !important;
        }

        /* Git gutter decorations */
        .editor-gutter {
          position: relative;
        }

        .editor-gutter .line-number {
          color: var(--color-text-lighter, #6b7280);
          font-size: 12px;
          font-family: inherit;
          user-select: none;
          -webkit-user-select: none;
          -moz-user-select: none;
        }

        /* Git gutter indicators base styles - minimal design */
        .gutter-decoration.git-gutter-added,
        .gutter-decoration.git-gutter-modified,
        .gutter-decoration.git-gutter-deleted {
<<<<<<< HEAD
=======
          border-radius: 0;
>>>>>>> bae1e47f
          pointer-events: none;
          transition: all 0.15s ease-out;
          opacity: 0.9;
        }

        /* Git gutter specific colors - improved contrast and consistency */
        .gutter-decoration.git-gutter-added {
          background-color: var(--git-gutter-added, #28a745);
          border: none;
        }

        .gutter-decoration.git-gutter-modified {
          background-color: var(--git-gutter-modified, #fd7e14);
          border: none;
        }

        .gutter-decoration.git-gutter-deleted {
          background-color: var(--git-gutter-deleted, #dc3545);
          border: none;
        }

        /* Subtle hover effects for git gutter */
        .editor-line-wrapper:hover .gutter-decoration.git-gutter-added {
          background-color: var(--git-gutter-added-hover, #32d74b);
          opacity: 1;
        }

        .editor-line-wrapper:hover .gutter-decoration.git-gutter-modified {
          background-color: var(--git-gutter-modified-hover, #ff8c1a);
          opacity: 1;
        }

        .editor-line-wrapper:hover .gutter-decoration.git-gutter-deleted {
          background-color: var(--git-gutter-deleted-hover, #e74c3c);
          opacity: 1;
        }

        /* Dark theme adjustments - improved visibility */
        @media (prefers-color-scheme: dark) {
          :root {
            --git-gutter-added: #238636;
            --git-gutter-modified: #d29922;
            --git-gutter-deleted: #f85149;
            --git-gutter-added-hover: #2ea043;
            --git-gutter-modified-hover: #e2a324;
            --git-gutter-deleted-hover: #ff6b6b;
            --git-gutter-deleted-text: #ffffff;
            --git-gutter-deleted-bg: rgba(248, 81, 73, 0.15);
            --git-gutter-deleted-border: rgba(248, 81, 73, 0.4);
          }

        }

        /* Light theme CSS custom properties */
        @media (prefers-color-scheme: light) {
          :root {
            --git-gutter-added: #28a745;
            --git-gutter-modified: #fd7e14;
            --git-gutter-deleted: #dc3545;
            --git-gutter-added-hover: #32d74b;
            --git-gutter-modified-hover: #ff8c1a;
            --git-gutter-deleted-hover: #e74c3c;
            --git-gutter-deleted-text: #dc3545;
            --git-gutter-deleted-bg: rgba(220, 53, 69, 0.1);
            --git-gutter-deleted-border: rgba(220, 53, 69, 0.3);
          }
        }

        /* Make sure git decorations are visible */
        .editor-gutter-background {
          opacity: 0.3;
          transition: opacity 0.2s ease;
        }

        .editor-line-wrapper:hover .editor-gutter-background {
          opacity: 0.5;
        }

        /* Line wrapper positioning */
        .editor-line-wrapper {
          position: relative;
        }

        /* Simple git gutter fade in animation */
        @keyframes gitGutterFadeIn {
          from {
            opacity: 0;
          }
          to {
            opacity: 0.9;
          }
        }

        /* Git gutter spacing and animation */
        .gutter-decoration.git-gutter-added,
        .gutter-decoration.git-gutter-modified,
        .gutter-decoration.git-gutter-deleted {
          animation: gitGutterFadeIn 0.15s ease-out;
        }

<<<<<<< HEAD
        /* Ensure proper spacing between git indicators and content */
        .editor-gutter {
          box-sizing: border-box;
        }

        /* Tooltip styling for git gutter */
=======
        /* Clean tooltip styling for git gutter */
>>>>>>> bae1e47f
        .gutter-decoration[title]:hover::after {
          content: attr(title);
          position: absolute;
          left: 12px;
          top: 50%;
          transform: translateY(-50%);
          background: var(--tooltip-bg, rgba(0, 0, 0, 0.9));
          color: var(--tooltip-text, white);
          padding: 4px 8px;
          border-radius: 4px;
          font-size: 11px;
          font-weight: 400;
          white-space: nowrap;
          z-index: 1000;
          pointer-events: none;
          border: 1px solid var(--tooltip-border, rgba(255, 255, 255, 0.1));
        }

        @media (prefers-color-scheme: dark) {
          :root {
            --tooltip-bg: rgba(40, 44, 52, 0.95);
            --tooltip-text: #ffffff;
            --tooltip-border: rgba(255, 255, 255, 0.1);
          }
        }

        @media (prefers-color-scheme: light) {
          :root {
            --tooltip-bg: rgba(0, 0, 0, 0.9);
            --tooltip-text: #ffffff;
            --tooltip-border: rgba(0, 0, 0, 0.1);
          }
        }
      `}
    </style>
  );
}<|MERGE_RESOLUTION|>--- conflicted
+++ resolved
@@ -177,10 +177,6 @@
         .gutter-decoration.git-gutter-added,
         .gutter-decoration.git-gutter-modified,
         .gutter-decoration.git-gutter-deleted {
-<<<<<<< HEAD
-=======
-          border-radius: 0;
->>>>>>> bae1e47f
           pointer-events: none;
           transition: all 0.15s ease-out;
           opacity: 0.9;
@@ -281,16 +277,12 @@
           animation: gitGutterFadeIn 0.15s ease-out;
         }
 
-<<<<<<< HEAD
         /* Ensure proper spacing between git indicators and content */
         .editor-gutter {
           box-sizing: border-box;
         }
 
         /* Tooltip styling for git gutter */
-=======
-        /* Clean tooltip styling for git gutter */
->>>>>>> bae1e47f
         .gutter-decoration[title]:hover::after {
           content: attr(title);
           position: absolute;

import ignore from "ignore";
import {
  Copy,
  Edit,
  Eye,
  FilePlus,
  FileText,
  FolderOpen,
  FolderPlus,
  ImageIcon,
  Info,
  Link,
  RefreshCw,
  Scissors,
  Search,
  Terminal,
  Trash,
  Upload,
} from "lucide-react";
import type React from "react";
<<<<<<< HEAD
import { useCallback, useEffect, useMemo, useRef, useState } from "react";
=======
import { useCallback, useEffect, useRef, useState } from "react";
import { createPortal } from "react-dom";
>>>>>>> 3752438a
import type { ContextMenuState, FileEntry } from "../../types/app";
import { readDirectory, readFile } from "../../utils/platform";
import FileIcon from "../file-icon";
import "./file-tree.css";
import { cn } from "@/utils/cn";
import { moveFile } from "../../utils/platform";
import { useCustomDragDrop } from "./file-tree-custom-dnd";

interface FileTreeProps {
  files: FileEntry[];
  activeBufferPath?: string;
  rootFolderPath?: string;
  onFileSelect: (path: string, isDir: boolean) => void;
  onCreateNewFileInDirectory: (directoryPath: string, fileName: string) => void;
  onCreateNewFolderInDirectory?: (directoryPath: string, folderName: string) => void;
  onDeletePath?: (path: string, isDir: boolean) => void;
  onGenerateImage?: (directoryPath: string) => void;
  onUpdateFiles?: (files: FileEntry[]) => void;
  onCopyPath?: (path: string) => void;
  onCutPath?: (path: string) => void;
  onRenamePath?: (path: string, newName: string) => void;
  onDuplicatePath?: (path: string) => void;
  onRefreshDirectory?: (path: string) => void;
  onRevealInFinder?: (path: string) => void;
  onUploadFile?: (directoryPath: string) => void;
  onFileMove?: (oldPath: string, newPath: string) => void;
}

const FileTree = ({
  files,
  activeBufferPath,
  rootFolderPath,
  onFileSelect,
  onCreateNewFileInDirectory,
  onCreateNewFolderInDirectory,
  onDeletePath,
  onGenerateImage,
  onUpdateFiles,
  onCutPath,
  onRenamePath,
  onDuplicatePath,
  onRefreshDirectory,
  onRevealInFinder,
  onUploadFile,
  onFileMove,
}: FileTreeProps) => {
  const [contextMenu, setContextMenu] = useState<ContextMenuState | null>(null);
  const [editingValue, setEditingValue] = useState<string>("");
  const containerRef = useRef<HTMLDivElement>(null);

  const [gitIgnore, setGitIgnore] = useState<ReturnType<typeof ignore> | null>(null);

  useEffect(() => {
    const loadGitignore = async () => {
      if (!rootFolderPath) {
        setGitIgnore(null);
        return;
      }

      try {
        await readDirectory(`${rootFolderPath}/.git`);

        const content = await readFile(`${rootFolderPath}/.gitignore`);
        const ig = ignore();
        ig.add(
          content
            .split(/\r?\n/)
            .map(l => l.trim())
            .filter(l => l && !l.startsWith("#")),
        );
        setGitIgnore(ig);
      } catch {
        setGitIgnore(null);
      }
    };

    loadGitignore();
  }, [rootFolderPath]);

  const isGitIgnored = useCallback(
    (fullPath: string, isDir: boolean): boolean => {
      if (!gitIgnore || !rootFolderPath) return false;

      const normRoot = rootFolderPath.replace(/\\/g, "/");
      let relative = fullPath.replace(/\\/g, "/");

      if (relative.startsWith(normRoot)) {
        relative = relative.slice(normRoot.length);
      }

      if (relative.startsWith("/")) relative = relative.slice(1);

      if (isDir && !relative.endsWith("/")) relative += "/";

      return gitIgnore.ignores(relative);
    },
    [gitIgnore, rootFolderPath],
  );

  // ─────────────────────────────────────────────────────────────────
  // Pre-process files once per render
  // ─────────────────────────────────────────────────────────────────
  const filteredFiles = useMemo(() => {
    const process = (items: FileEntry[]): FileEntry[] =>
      items.map(item => {
        const ignored = isGitIgnored(item.path, item.isDir);
        return {
          ...item,
          ignored,
          children: item.children ? process(item.children) : undefined,
        };
      });

    return process(files);
  }, [files, isGitIgnored]);

  // Use custom drag and drop
  const { dragState, startCustomDrag } = useCustomDragDrop(
    rootFolderPath,
    onFileMove,
    onRefreshDirectory,
  );

  const [draggedItem, setDraggedItem] = useState<{
    path: string;
    name: string;
    isDir: boolean;
  } | null>(null);

  // Mouse tracking for drag threshold
  const [mouseDownInfo, setMouseDownInfo] = useState<{
    x: number;
    y: number;
    file: FileEntry;
  } | null>(null);

  // Log when files prop changes
  useEffect(() => {
    console.log(`🌳 FileTree received ${files.length} files`, files);
  }, [files]);

  const startInlineEditing = (parentPath: string, isFolder: boolean) => {
    if (!onUpdateFiles) return;

    // Create a temporary new item for editing
    const newItem: FileEntry = {
      name: "",
      path: `${parentPath}/`,
      isDir: isFolder,
      isEditing: true,
      isNewItem: true,
    };

    // Add the new item to the file tree
    const addNewItemToTree = (items: FileEntry[], targetPath: string): FileEntry[] => {
      return items.map(item => {
        if (item.path === targetPath && item.isDir) {
          // Add the new item to this directory
          const children = [...(item.children || []), newItem];
          return { ...item, children, expanded: true };
        } else if (item.children) {
          return { ...item, children: addNewItemToTree(item.children, targetPath) };
        }
        return item;
      });
    };

    // If it's the root directory, add to root level
    if (parentPath === files[0]?.path.split("/").slice(0, -1).join("/") || !parentPath) {
      onUpdateFiles([...files, newItem]);
    } else {
      const updatedFiles = addNewItemToTree(files, parentPath);
      onUpdateFiles(updatedFiles);
    }

    setEditingValue("");
  };

  const finishInlineEditing = (item: FileEntry, newName: string) => {
    if (!onUpdateFiles) return;

    if (newName.trim()) {
      // Create the actual file/folder
      const parentPath = item.path.endsWith("/") ? item.path.slice(0, -1) : item.path;
      if (item.isDir) {
        onCreateNewFolderInDirectory?.(parentPath, newName.trim());
      } else {
        onCreateNewFileInDirectory(parentPath, newName.trim());
      }
    }

    // Remove the temporary item from the tree
    const removeNewItemFromTree = (items: FileEntry[]): FileEntry[] => {
      return items
        .filter(i => !(i.isNewItem && i.isEditing))
        .map(i => ({
          ...i,
          children: i.children ? removeNewItemFromTree(i.children) : undefined,
        }));
    };

    const updatedFiles = removeNewItemFromTree(files);
    onUpdateFiles(updatedFiles);
    setEditingValue("");
  };

  const cancelInlineEditing = () => {
    if (!onUpdateFiles) return;

    // Remove the temporary item from the tree
    const removeNewItemFromTree = (items: FileEntry[]): FileEntry[] => {
      return items
        .filter(i => !(i.isNewItem && i.isEditing))
        .map(i => ({
          ...i,
          children: i.children ? removeNewItemFromTree(i.children) : undefined,
        }));
    };

    const updatedFiles = removeNewItemFromTree(files);
    onUpdateFiles(updatedFiles);
    setEditingValue("");
  };

  const handleContextMenu = (e: React.MouseEvent, filePath: string, isDir: boolean) => {
    e.preventDefault();
    e.stopPropagation();

    // Get the raw coordinates first
    let x = e.pageX;
    let y = e.pageY;

    // Only adjust if the menu would go off-screen
    const menuWidth = 250;
    const menuHeight = 400; // approximate max height

    // Adjust X if menu would go off right edge
    if (x + menuWidth > window.innerWidth) {
      x = window.innerWidth - menuWidth;
    }

    // Adjust Y if menu would go off bottom edge
    if (y + menuHeight > window.innerHeight) {
      y = window.innerHeight - menuHeight;
    }

    setContextMenu({
      x: x,
      y: y,
      path: filePath,
      isDir: isDir,
    });
  };

  const handleDocumentClick = (e: Event) => {
    const target = e.target as HTMLElement;
    if (!target.closest(".context-menu")) {
      setContextMenu(null);
    }
  };

  useEffect(() => {
    const handleKeyDown = (e: KeyboardEvent) => {
      if (e.key === "Escape") {
        setContextMenu(null);
      }
    };

    // Prevent default drag behavior at document level
    const handleDocumentDragOver = (e: DragEvent) => {
      e.preventDefault();
    };

    document.addEventListener("click", handleDocumentClick);
    document.addEventListener("keydown", handleKeyDown);
    document.addEventListener("dragover", handleDocumentDragOver);
    return () => {
      document.removeEventListener("click", handleDocumentClick);
      document.removeEventListener("keydown", handleKeyDown);
      document.removeEventListener("dragover", handleDocumentDragOver);
    };
  }, []);

  const handleFileClick = useCallback(
    (e: React.MouseEvent, path: string, isDir: boolean) => {
      e.preventDefault();
      e.stopPropagation();
      onFileSelect(path, isDir);
    },
    [onFileSelect],
  );

  // Native HTML5 drag-and-drop handlers removed - using custom drag-and-drop instead

  const renderFileTree = (items: FileEntry[], depth = 0) => {
    return items.map(file => (
      <div key={file.path}>
        {file.isEditing ? (
          <div
            className={cn("flex min-h-[22px] w-full items-center", "gap-1.5 px-1.5 py-1")}
            style={{ paddingLeft: `${12 + depth * 16}px` }}
          >
            <FileIcon
              fileName={file.isDir ? "folder" : "file"}
              isDir={file.isDir}
              isExpanded={false}
              className="flex-shrink-0 text-text-lighter"
            />
            <input
              type="text"
              value={editingValue}
              onChange={e => setEditingValue(e.target.value)}
              onKeyDown={e => {
                if (e.key === "Enter") {
                  finishInlineEditing(file, editingValue);
                } else if (e.key === "Escape") {
                  cancelInlineEditing();
                }
              }}
              onBlur={() => {
                if (editingValue.trim()) {
                  finishInlineEditing(file, editingValue);
                } else {
                  cancelInlineEditing();
                }
              }}
              className={cn(
                "flex-1 border-text border-b border-none bg-transparent",
                "font-mono text-text text-xs outline-none focus:border-text-lighter",
              )}
              placeholder={file.isDir ? "folder name" : "file name"}
            />
          </div>
        ) : (
          <button
            type="button"
            data-file-path={file.path}
            data-is-dir={file.isDir}
            onMouseDown={e => {
              // Track initial mouse position for drag threshold
              if (e.button === 0) {
                setMouseDownInfo({
                  x: e.clientX,
                  y: e.clientY,
                  file: file,
                });
              }
            }}
            onMouseMove={e => {
              // Check if we should start dragging based on movement threshold
              if (mouseDownInfo && !dragState.isDragging) {
                const deltaX = e.clientX - mouseDownInfo.x;
                const deltaY = e.clientY - mouseDownInfo.y;
                const distance = Math.sqrt(deltaX * deltaX + deltaY * deltaY);

                // Start drag if moved more than 5 pixels
                if (distance > 5) {
                  startCustomDrag(e, mouseDownInfo.file);
                  setMouseDownInfo(null);
                }
              }
            }}
            onMouseUp={() => {
              // Clear mouse down info if no drag was started
              setMouseDownInfo(null);
            }}
            onMouseLeave={() => {
              // Clear mouse down info if mouse leaves the button
              setMouseDownInfo(null);
            }}
            onClick={e => handleFileClick(e, file.path, file.isDir)}
            onContextMenu={e => handleContextMenu(e, file.path, file.isDir)}
            className={cn(
              "flex min-h-[22px] w-full cursor-pointer",
              "select-none items-center gap-1.5 overflow-hidden",
              "text-ellipsis whitespace-nowrap border-none bg-transparent",
              "px-1.5 py-1 text-left font-mono text-text text-xs",
              "shadow-none outline-none transition-colors duration-150",
              "hover:bg-hover focus:outline-none",
              activeBufferPath === file.path && "bg-selected",
              dragState.dragOverPath === file.path &&
                "!bg-accent !bg-opacity-20 !border-2 !border-accent !border-dashed",
              dragState.isDragging && "cursor-move",
              file.ignored && "opacity-50",
            )}
            style={{
              paddingLeft: `${12 + depth * 20}px`,
            }}
          >
            <FileIcon
              fileName={file.name}
              isDir={file.isDir}
              isExpanded={file.expanded}
              className="flex-shrink-0 text-text-lighter"
            />
            <span
              className={cn(
                "flex-1 select-none overflow-hidden",
                "text-ellipsis whitespace-nowrap",
              )}
              style={{
                userSelect: "none",
                WebkitUserSelect: "none",
                MozUserSelect: "none",
                msUserSelect: "none",
              }}
            >
              {file.name}
            </span>
          </button>
        )}
        {file.expanded && file.children && <div>{renderFileTree(file.children, depth + 1)}</div>}
      </div>
    ));
  };

  const handleRootDrop = async (e: React.DragEvent) => {
    e.preventDefault();
    e.stopPropagation();

    // Handle internal drag-and-drop to root
    if (draggedItem) {
      const { path: sourcePath, name: sourceName } = draggedItem;

      // Get root path from rootFolderPath or derive from files
      let targetPath = rootFolderPath;
      if (!targetPath && files.length > 0) {
        const firstFilePath = files[0].path;
        const pathSep = firstFilePath.includes("\\") ? "\\" : "/";
        targetPath = firstFilePath.split(pathSep).slice(0, -1).join(pathSep);
      }

      if (!targetPath) {
        console.error("Could not determine root folder path");
        setDraggedItem(null);
        return;
      }

      console.log("Drop to root - source:", sourcePath, "target:", targetPath);

      // Check if file is already at root level
      const pathSeparator = sourcePath.includes("\\") ? "\\" : "/";
      const sourceParentPath =
        sourcePath.split(pathSeparator).slice(0, -1).join(pathSeparator) || rootFolderPath || "";

      if (targetPath === sourceParentPath) {
        console.log("File is already at root level");
        setDraggedItem(null);
        return;
      }

      try {
        const newPath = targetPath + pathSeparator + sourceName;
        console.log("Moving file to root:", sourcePath, "->", newPath);
        await moveFile(sourcePath, newPath);

        if (onFileMove) {
          onFileMove(sourcePath, newPath);
        }

        if (onRefreshDirectory) {
          // Small delay to ensure file system operation is complete
          await new Promise(resolve => setTimeout(resolve, 100));

          await onRefreshDirectory(targetPath);
          if (targetPath !== sourceParentPath) {
            await onRefreshDirectory(sourceParentPath);
          }
        }

        setDraggedItem(null);
      } catch (error) {
        console.error("Failed to move file:", error);
        alert(`Failed to move ${sourceName}: ${error}`);
        setDraggedItem(null);
      }
    }
    // Handle external file drops to root
    else if (e.dataTransfer.files.length > 0) {
      // Get root path - handle both forward and backslashes
      const firstFilePath = files[0]?.path || "";
      const pathSep = firstFilePath.includes("\\") ? "\\" : "/";
      const rootPath = firstFilePath.split(pathSep).slice(0, -1).join(pathSep) || ".";
      console.log("External files dropped to root:", rootPath);

      for (let i = 0; i < e.dataTransfer.files.length; i++) {
        const file = e.dataTransfer.files[i];
        console.log("File to upload:", file.name);
        // TODO: Implement file upload
      }
    }
  };

  const handleWheel = useCallback((e: WheelEvent) => {
    if (!containerRef.current) return;

    e.preventDefault();

    // Calculate smooth scroll delta
    const delta = e.deltaY * 0.5; // Reduce scroll speed for smoother feel

    // Use requestAnimationFrame for smooth scrolling
    requestAnimationFrame(() => {
      if (containerRef.current) {
        containerRef.current.scrollTop += delta;
      }
    });
  }, []);

  useEffect(() => {
    const container = containerRef.current;
    if (!container) return;

    container.addEventListener("wheel", handleWheel, { passive: false });

    return () => {
      container.removeEventListener("wheel", handleWheel);
    };
  }, [handleWheel]);

  return (
    <div
      className={cn(
        "file-tree-container flex flex-1 select-none",
        "flex-col gap-0 p-2",
        "min-h-full", // Ensure container takes full height
        dragState.dragOverPath === "__ROOT__" &&
          "!bg-accent !bg-opacity-10 !border-2 !border-accent !border-dashed",
      )}
      ref={containerRef}
      onDragOver={e => {
        e.preventDefault();
        if (draggedItem) {
          e.dataTransfer.dropEffect = "move";
        } else {
          e.dataTransfer.dropEffect = "copy";
        }
      }}
      onDrop={handleRootDrop}
      onContextMenu={e => e.preventDefault()}
    >
      {renderFileTree(filteredFiles)}

      {contextMenu &&
        createPortal(
          <div
            className={cn(
              "context-menu fixed z-50 rounded-md border",
              "border-border bg-secondary-bg py-1 shadow-lg",
            )}
            style={{
              left: `${contextMenu.x}px`,
              top: `${contextMenu.y}px`,
              minWidth: "220px",
            }}
          >
            {contextMenu.isDir && (
              <>
                <button
                  type="button"
                  onClick={e => {
                    e.preventDefault();
                    e.stopPropagation();
                    startInlineEditing(contextMenu.path, false);
                    setContextMenu(null);
                  }}
                  className={cn(
                    "flex w-full items-center gap-2 px-3 py-1.5",
                    "text-left font-mono text-text text-xs hover:bg-hover",
                  )}
                >
                  <FilePlus size={12} />
                  New File
                </button>
                <button
                  type="button"
                  onClick={e => {
                    e.preventDefault();
                    e.stopPropagation();
                    if (onCreateNewFolderInDirectory) {
                      startInlineEditing(contextMenu.path, true);
                    } else {
                      console.log("New folder in:", contextMenu.path);
                    }
                    setContextMenu(null);
                  }}
                  className={cn(
                    "flex w-full items-center gap-2 px-3 py-1.5",
                    "text-left font-mono text-text text-xs hover:bg-hover",
                  )}
                >
                  <FolderPlus size={12} />
                  New Folder
                </button>
                <button
                  type="button"
                  onClick={e => {
                    e.preventDefault();
                    e.stopPropagation();
                    if (onUploadFile) {
                      onUploadFile(contextMenu.path);
                    } else {
                      console.log("Upload files to:", contextMenu.path);
                    }
                    setContextMenu(null);
                  }}
                  className={cn(
                    "flex w-full items-center gap-2 px-3 py-1.5",
                    "text-left font-mono text-text text-xs hover:bg-hover",
                  )}
                >
                  <Upload size={12} />
                  Upload Files
                </button>
                <button
                  type="button"
                  onClick={e => {
                    e.preventDefault();
                    e.stopPropagation();
                    if (onRefreshDirectory) {
                      onRefreshDirectory(contextMenu.path);
                    } else {
                      console.log("Refresh directory:", contextMenu.path);
                    }
                    setContextMenu(null);
                  }}
                  className={cn(
                    "flex w-full items-center gap-2 px-3 py-1.5",
                    "text-left font-mono text-text text-xs hover:bg-hover",
                  )}
                >
                  <RefreshCw size={12} />
                  Refresh
                </button>
                <button
                  type="button"
                  onClick={e => {
                    e.preventDefault();
                    e.stopPropagation();
                    // Use the Terminal app on macOS
                    if (window.electron) {
                      window.electron.shell.openPath(contextMenu.path);
                    } else {
                      console.log("Open in terminal:", contextMenu.path);
                    }
                    setContextMenu(null);
                  }}
                  className={cn(
                    "flex w-full items-center gap-2 px-3 py-1.5",
                    "text-left font-mono text-text text-xs hover:bg-hover",
                  )}
                >
                  <Terminal size={12} />
                  Open in Terminal
                </button>
                <button
                  type="button"
                  onClick={e => {
                    e.preventDefault();
                    e.stopPropagation();
                    console.log("Find in folder:", contextMenu.path);
                    setContextMenu(null);
                  }}
                  className={cn(
                    "flex w-full items-center gap-2 px-3 py-1.5",
                    "text-left font-mono text-text text-xs hover:bg-hover",
                  )}
                >
                  <Search size={12} />
                  Find in Folder
                </button>
                {onGenerateImage && (
                  <button
                    type="button"
                    onClick={e => {
                      e.preventDefault();
                      e.stopPropagation();
                      onGenerateImage(contextMenu.path);
                      setContextMenu(null);
                    }}
                    className={cn(
                      "flex w-full items-center gap-2 px-3 py-1.5",
                      "text-left font-mono text-text text-xs hover:bg-hover",
                    )}
                  >
                    <ImageIcon size={12} />
                    Generate Image
                  </button>
                )}
                <div className="my-1 border-border border-t" />
              </>
            )}

            {!contextMenu.isDir && (
              <>
                <button
                  type="button"
                  onClick={e => {
                    e.preventDefault();
                    e.stopPropagation();
                    console.log("Open file:", contextMenu.path);
                    onFileSelect(contextMenu.path, false);
                    setContextMenu(null);
                  }}
                  className={cn(
                    "flex w-full items-center gap-2 px-3 py-1.5",
                    "text-left font-mono text-text text-xs hover:bg-hover",
                  )}
                >
                  <FolderOpen size={12} />
                  Open
                </button>
                <button
                  type="button"
                  onClick={async e => {
                    e.preventDefault();
                    e.stopPropagation();
                    try {
                      const response = await fetch(contextMenu.path);
                      const content = await response.text();
                      await navigator.clipboard.writeText(content);
                      console.log("Copied file content to clipboard");
                    } catch (error) {
                      console.log("Failed to copy file content:", error);
                    }
                    setContextMenu(null);
                  }}
                  className={cn(
                    "flex w-full items-center gap-2 px-3 py-1.5",
                    "text-left font-mono text-text text-xs hover:bg-hover",
                  )}
                >
                  <Copy size={12} />
                  Copy Content
                </button>
                <button
                  type="button"
                  onClick={e => {
                    e.preventDefault();
                    e.stopPropagation();
                    if (onDuplicatePath) {
                      onDuplicatePath(contextMenu.path);
                    } else {
                      console.log("Duplicate file:", contextMenu.path);
                    }
                    setContextMenu(null);
                  }}
                  className={cn(
                    "flex w-full items-center gap-2 px-3 py-1.5",
                    "text-left font-mono text-text text-xs hover:bg-hover",
                  )}
                >
                  <FileText size={12} />
                  Duplicate
                </button>
                <button
                  type="button"
                  onClick={async e => {
                    e.preventDefault();
                    e.stopPropagation();
                    try {
                      const stats = await fetch(`file://${contextMenu.path}`, { method: "HEAD" });
                      const size = stats.headers.get("content-length") || "Unknown";
                      const fileName = contextMenu.path.split("/").pop() || "";
                      const extension = fileName.includes(".")
                        ? fileName.split(".").pop()
                        : "No extension";
                      alert(
                        `File: ${fileName}\nPath: ${contextMenu.path}\nSize: ${size} bytes\nType: ${extension}`,
                      );
                    } catch (_error) {
                      const fileName = contextMenu.path.split("/").pop() || "";
                      alert(`File: ${fileName}\nPath: ${contextMenu.path}`);
                    }
                    setContextMenu(null);
                  }}
                  className={cn(
                    "flex w-full items-center gap-2 px-3 py-1.5",
                    "text-left font-mono text-text text-xs hover:bg-hover",
                  )}
                >
                  <Info size={12} />
                  Properties
                </button>
                <div className="my-1 border-border border-t" />
              </>
            )}

            <button
              type="button"
              onClick={async e => {
                e.preventDefault();
                e.stopPropagation();
                try {
                  await navigator.clipboard.writeText(contextMenu.path);
                  console.log("Copied absolute path:", contextMenu.path);
                } catch (error) {
                  console.log("Failed to copy path:", error);
                }
                setContextMenu(null);
              }}
              className={cn(
                "flex w-full items-center gap-2 px-3 py-1.5",
                "text-left font-mono text-text text-xs hover:bg-hover",
              )}
            >
              <Link size={12} />
              Copy Path
            </button>

            <button
              type="button"
              onClick={async e => {
                e.preventDefault();
                e.stopPropagation();
                try {
                  let relativePath = contextMenu.path;
                  if (rootFolderPath && contextMenu.path.startsWith(rootFolderPath)) {
                    relativePath = contextMenu.path.substring(rootFolderPath.length + 1);
                  }
                  await navigator.clipboard.writeText(relativePath);
                  console.log("Copied relative path:", relativePath);
                } catch (error) {
                  console.log("Failed to copy relative path:", error);
                }
                setContextMenu(null);
              }}
              className={cn(
                "flex w-full items-center gap-2 px-3 py-1.5",
                "text-left font-mono text-text text-xs hover:bg-hover",
              )}
            >
              <FileText size={12} />
              Copy Relative Path
            </button>

            <button
              type="button"
              onClick={e => {
                e.preventDefault();
                e.stopPropagation();
                if (onCutPath) {
                  onCutPath(contextMenu.path);
                } else {
                  console.log("Cut:", contextMenu.path);
                }
                setContextMenu(null);
              }}
              className={cn(
                "flex w-full items-center gap-2 px-3 py-1.5",
                "text-left font-mono text-text text-xs hover:bg-hover",
              )}
            >
              <Scissors size={12} />
              Cut
            </button>

            <button
              type="button"
              onClick={e => {
                e.preventDefault();
                e.stopPropagation();
                const newName = prompt("Enter new name:", contextMenu.path.split("/").pop() || "");
                if (newName?.trim()) {
                  if (onRenamePath) {
                    onRenamePath(contextMenu.path, newName.trim());
                  } else {
                    console.log("Rename:", contextMenu.path, "to", newName.trim());
                  }
                }
                setContextMenu(null);
              }}
              className={cn(
                "flex w-full items-center gap-2 px-3 py-1.5",
                "text-left font-mono text-text text-xs hover:bg-hover",
              )}
            >
              <Edit size={12} />
              Rename
            </button>

            <button
              type="button"
              onClick={e => {
                e.preventDefault();
                e.stopPropagation();
                if (onRevealInFinder) {
                  onRevealInFinder(contextMenu.path);
                } else if (window.electron) {
                  window.electron.shell.showItemInFolder(contextMenu.path);
                } else {
                  // Fallback: try to open the parent directory
                  const parentDir = contextMenu.path.substring(
                    0,
                    contextMenu.path.lastIndexOf("/"),
                  );
                  window.open(`file://${parentDir}`, "_blank");
                }
                setContextMenu(null);
              }}
              className={cn(
                "flex w-full items-center gap-2 px-3 py-1.5",
                "text-left font-mono text-text text-xs hover:bg-hover",
              )}
            >
              <Eye size={12} />
              Reveal in Finder
            </button>

            <div className="my-1 border-border border-t" />
            <button
              type="button"
              onClick={e => {
                e.preventDefault();
                e.stopPropagation();
                if (onDeletePath) {
                  onDeletePath(contextMenu.path, contextMenu.isDir);
                } else {
                  console.log("Delete:", contextMenu.path);
                }
                setContextMenu(null);
              }}
              className={cn(
                "flex w-full items-center gap-2 px-3 py-1.5",
                "text-left font-mono text-text text-xs hover:bg-hover hover:text-red-500",
              )}
            >
              <Trash size={12} />
              Delete
            </button>
          </div>,
          document.body,
        )}
    </div>
  );
};

export default FileTree;<|MERGE_RESOLUTION|>--- conflicted
+++ resolved
@@ -18,12 +18,8 @@
   Upload,
 } from "lucide-react";
 import type React from "react";
-<<<<<<< HEAD
 import { useCallback, useEffect, useMemo, useRef, useState } from "react";
-=======
-import { useCallback, useEffect, useRef, useState } from "react";
 import { createPortal } from "react-dom";
->>>>>>> 3752438a
 import type { ContextMenuState, FileEntry } from "../../types/app";
 import { readDirectory, readFile } from "../../utils/platform";
 import FileIcon from "../file-icon";

import { RefreshCwIcon, X } from "lucide-react";
import type React from "react";
import { useActionsStore } from "@/features/command-palette/store";
import { cn } from "@/utils/cn";

interface CommandProps {
  isVisible: boolean;
  children: React.ReactNode;
  className?: string;
  onClose?: () => void;
}

const Command = ({ isVisible, children, className, onClose }: CommandProps) => {
  if (!isVisible) return null;

  return (
    <div className="fixed inset-0 z-50 flex items-start justify-center pt-16">
      {/* Backdrop - click to close */}
      <button
        type="button"
        className="absolute inset-0 cursor-default bg-black/20"
        onClick={onClose}
        aria-label="Close command palette"
        tabIndex={-1}
      />
      <div
        className={cn(
          "relative flex max-h-[320px] w-[520px] flex-col overflow-hidden",
          "rounded-md border border-border bg-primary-bg shadow-2xl",
          className,
        )}
      >
        {children}
      </div>
    </div>
  );
};

Command.displayName = "Command";

interface CommandHeaderProps {
  children: React.ReactNode;
  onClose: () => void;
  showClearButton?: boolean;
}

<<<<<<< HEAD
export const CommandHeader = ({ children, onClose }: CommandHeaderProps) => {
=======
export const CommandHeader = ({
  children,
  onClose,
  showClearButton = false,
}: CommandHeaderProps) => {
>>>>>>> c9ea0419
  const clearActionsStack = useActionsStore.use.clearStack();

  return (
    <div className="border-border border-b">
      <div className="flex items-center gap-3 px-4 py-3">
        {children}
        <button
          aria-label="Close command palette"
          onClick={onClose}
          className="rounded p-0.5 transition-colors hover:bg-hover"
        >
          <X size={12} className="text-text-lighter" />
        </button>
<<<<<<< HEAD
        <button
          aria-label="Clear persisted actions"
          onClick={clearActionsStack}
          className="rounded p-0.5 transition-colors hover:bg-hover"
        >
          <RefreshCwIcon size={10} className="text-text-lighter" />
        </button>
=======
        {showClearButton && (
          <button
            aria-label="Clear persisted actions"
            onClick={clearActionsStack}
            className="rounded p-0.5 transition-colors hover:bg-hover"
          >
            <RefreshCwIcon size={10} className="text-text-lighter" />
          </button>
        )}
>>>>>>> c9ea0419
      </div>
    </div>
  );
};

interface CommandListProps {
  children: React.ReactNode;
  ref?: React.Ref<HTMLDivElement>;
}

export const CommandList = ({ children, ref }: CommandListProps) => (
  <div ref={ref} className="custom-scrollbar-thin flex-1 overflow-y-auto p-1">
    {children}
  </div>
);

CommandList.displayName = "CommandList";

interface CommandInputProps {
  value: string;
  onChange: (value: string) => void;
  placeholder: string;
  className?: string;
  ref?: React.Ref<HTMLInputElement>;
}

export const CommandInput = ({
  value,
  onChange,
  placeholder,
  className,
  ref,
}: CommandInputProps) => (
  <input
    ref={ref}
    type="text"
    value={value}
    onChange={(e) => onChange(e.target.value)}
    placeholder={placeholder}
    className={cn(
      "flex-1 bg-transparent text-text text-xs placeholder-text-lighter outline-none",
      className,
    )}
  />
);

CommandInput.displayName = "CommandInput";

interface CommandItemProps {
  children: React.ReactNode;
  isSelected?: boolean;
  onClick?: () => void;
  onMouseEnter?: () => void;
  onMouseLeave?: () => void;
  className?: string;
  [key: string]: any;
}

export const CommandItem = ({
  children,
  isSelected = false,
  onClick,
  onMouseEnter,
  onMouseLeave,
  className,
  ...props
}: CommandItemProps) => (
  <button
    onClick={onClick}
    onMouseEnter={onMouseEnter}
    onMouseLeave={onMouseLeave}
    {...props}
    className={cn(
      "mb-1 flex w-full cursor-pointer items-center gap-2 rounded-sm px-2 py-1 text-left transition-colors",
      isSelected ? "bg-selected text-text" : "bg-transparent text-text hover:bg-hover",
      className,
    )}
  >
    {children}
  </button>
);

CommandItem.displayName = "CommandItem";

interface CommandEmptyProps {
  children: React.ReactNode;
}

export const CommandEmpty = ({ children }: CommandEmptyProps) => (
  <div className="p-3 text-center text-text-lighter text-xs">{children}</div>
);

export default Command;<|MERGE_RESOLUTION|>--- conflicted
+++ resolved
@@ -44,15 +44,11 @@
   showClearButton?: boolean;
 }
 
-<<<<<<< HEAD
-export const CommandHeader = ({ children, onClose }: CommandHeaderProps) => {
-=======
 export const CommandHeader = ({
   children,
   onClose,
   showClearButton = false,
 }: CommandHeaderProps) => {
->>>>>>> c9ea0419
   const clearActionsStack = useActionsStore.use.clearStack();
 
   return (
@@ -66,15 +62,6 @@
         >
           <X size={12} className="text-text-lighter" />
         </button>
-<<<<<<< HEAD
-        <button
-          aria-label="Clear persisted actions"
-          onClick={clearActionsStack}
-          className="rounded p-0.5 transition-colors hover:bg-hover"
-        >
-          <RefreshCwIcon size={10} className="text-text-lighter" />
-        </button>
-=======
         {showClearButton && (
           <button
             aria-label="Clear persisted actions"
@@ -84,7 +71,6 @@
             <RefreshCwIcon size={10} className="text-text-lighter" />
           </button>
         )}
->>>>>>> c9ea0419
       </div>
     </div>
   );

import { AlertCircle, ArrowLeftRight, Terminal as TerminalIcon } from "lucide-react";
import React, { useCallback, useEffect, useRef, useState } from "react";
import { listen } from "@tauri-apps/api/event";
import AIChat from "./components/ai-chat/ai-chat";
import BottomPane from "./components/bottom-pane";
import CodeEditor, { CodeEditorRef } from "./components/code-editor";
import CommandBar from "./components/command-bar";
import CommandPalette, { CommandPaletteRef } from "./components/command-palette";
import { Diagnostic } from "./components/diagnostics/diagnostics-pane";
import DiffViewer from "./components/diff-viewer";
import BreadcrumbContainer from "./components/editor/breadcrumbs/breadcrumb-container";
import ExtensionsView from "./components/extensions-view";
import FindBar from "./components/find-bar";
import GitHubCopilotSettings from "./components/github-copilot-settings";
import ImageViewer from "./components/image-viewer";
import { MainSidebar } from "./components/layout/main-sidebar";
import QuickEditInline from "./components/quick-edit-modal";
import ResizableRightPane from "./components/resizable-right-pane";
import ResizableSidebar from "./components/resizable-sidebar";
import { SearchViewRef } from "./components/search-view";
import SQLiteViewer from "./components/sqlite-viewer";
import TabBar from "./components/tab-bar";
import CustomTitleBar from "./components/window/custom-title-bar";
import WelcomeScreen from "./components/window/welcome-screen";
import { createCoreFeaturesList, handleCoreFeatureToggle } from "./constants/core-features";
import { useBuffers } from "./hooks/use-buffers";
import { ProjectNameMenu, useContextMenus } from "./hooks/use-context-menus";
import { useFileOperations } from "./hooks/use-file-operations";
import { useFileSelection } from "./hooks/use-file-selection";
import { useFolderOperations } from "./hooks/use-folder-operations";
import { useKeyboardShortcuts } from "./hooks/use-keyboard-shortcuts";
import { useLSP } from "./hooks/use-lsp";
import { useMenuEvents } from "./hooks/use-menu-events";
import { useRecentFolders } from "./hooks/use-recent-folders";
import { useRemoteConnection } from "./hooks/use-remote-connection";
import { useSearch } from "./hooks/use-search";
import { useSettings } from "./hooks/use-settings";
import { useUIState } from "./store/ui-state";
import { useVim } from "./hooks/use-vim";
import { FileEntry } from "./types/app";
import { CoreFeaturesState, DEFAULT_CORE_FEATURES } from "./types/core-features";
import { ThemeType } from "./types/theme";
import { getFilenameFromPath, getLanguageFromFilename } from "./utils/file-utils";
import { GitDiff } from "./utils/git";
import { isMac, writeFile } from "./utils/platform";
import { useQuickEdit } from "./hooks/use-quick-edit";

function App() {
  const uiState = useUIState();
  const { settings, updateSetting, updateSettingsFromJSON } = useSettings();
  const quickEdit = useQuickEdit();

  // Context menus hook
  const contextMenus = useContextMenus({
    folderHeaderContextMenu: uiState.folderHeaderContextMenu,
    projectNameMenu: uiState.projectNameMenu,
    setFolderHeaderContextMenu: uiState.setFolderHeaderContextMenu,
    setProjectNameMenu: uiState.setProjectNameMenu,
  });

  // Legacy state that still needs to be managed here
  const [diagnostics, setDiagnostics] = useState<Diagnostic[]>([]);
  const [coreFeatures, setCoreFeatures] = useState<CoreFeaturesState>(() => {
    const saved = localStorage.getItem("athas-code-core-features");
    if (saved) {
      try {
        return { ...DEFAULT_CORE_FEATURES, ...JSON.parse(saved) };
      } catch (error) {
        console.error("Error loading core features:", error);
      }
    }
    return DEFAULT_CORE_FEATURES;
  });
  const [maxOpenTabs, setMaxOpenTabs] = useState<number>(10);

  // Recent folders management
  const { recentFolders, addToRecents } = useRecentFolders();

  const codeEditorRef = useRef<CodeEditorRef>(null);
  const searchViewRef = useRef<SearchViewRef>(null);
  const commandPaletteRef = useRef<CommandPaletteRef>(null);

  // Autosave timeout ref for proper cleanup
  const autoSaveTimeoutRef = useRef<ReturnType<typeof setTimeout> | null>(null);

  // Apply platform-specific CSS class on mount
  useEffect(() => {
    if (isMac()) {
      document.documentElement.classList.add("platform-macos");
    } else {
      document.documentElement.classList.add("platform-other");
    }

    // Cleanup on unmount
    return () => {
      document.documentElement.classList.remove("platform-macos", "platform-other");
      // Clean up autosave timeout on unmount
      if (autoSaveTimeoutRef.current) {
        clearTimeout(autoSaveTimeoutRef.current);
      }
    };
  }, []);

  // Core features handling
  const coreFeaturesList = createCoreFeaturesList(coreFeatures);
  const handleCoreFeatureToggleLocal = (featureId: string, enabled: boolean) => {
    handleCoreFeatureToggle(featureId, enabled, coreFeatures, setCoreFeatures);
  };

  // Buffer management
  const {
    buffers,
    activeBufferId,
    openBuffer,
    closeBuffer,
    setActiveBuffer,
    updateBufferContent,
    markBufferDirty,
    updateBuffer,
    getActiveBuffer,
    switchToNextBuffer,
    switchToPreviousBuffer,
    reorderBuffers,
  } = useBuffers();

  const activeBuffer = getActiveBuffer();

  // VIM functionality (moved here after useBuffers to access updateBufferContent)
  const {
    vimEnabled,
    vimMode,
    cursorPosition,
    setVimMode,
    setCursorPosition,
    toggleVimMode,
    handleVimKeyDown,
    updateCursorPosition,
  } = useVim({ activeBuffer, updateBufferContent, codeEditorRef });

  // Apply vim mode from settings
  useEffect(() => {
    if (settings.vimMode !== vimEnabled) {
      if (settings.vimMode) {
        // Enable vim mode if it's enabled in settings but not in vim hook
        // This would need to be handled by the vim hook itself
      }
    }
  }, [settings.vimMode, vimEnabled]);

  const [allProjectFiles, setAllProjectFiles] = useState<FileEntry[]>([]);
  const [_isDraggingTab, setIsDraggingTab] = useState(false);
  const [isMinimapVisible, setIsMinimapVisible] = useState(false);

  // File operations with proper callback
  const {
    files,
    filesVersion,
    setFiles,
    rootFolderPath,
    getAllProjectFiles,
    handleOpenFolder,
    handleOpenFolderByPath,
    handleFolderToggle: localHandleFolderToggle,
    handleCreateNewFile,
    handleCreateNewFileInDirectory,
    handleCreateNewFolderInDirectory,
    handleDeletePath,
    handleCollapseAllFolders,
    refreshDirectory,
  } = useFileOperations({ openBuffer });

  // Function to refresh all project files (needed by remote connection hook)
  const refreshAllProjectFiles = useCallback(async () => {
    if (rootFolderPath && getAllProjectFiles) {
      try {
        const projectFiles = await getAllProjectFiles();
        setAllProjectFiles(projectFiles);
      } catch (error) {
        console.error("Error refreshing all project files:", error);
      }
    }
  }, [rootFolderPath, getAllProjectFiles]);

  // Remote connection management
  const {
    isRemoteWindow,
    remoteConnectionId,
    remoteConnectionName,
    handleRemoteFileSelect: remoteFileSelect,
    handleRemoteFolderToggle,
    handleRemoteCollapseAllFolders,
  } = useRemoteConnection(files, setFiles);

  // Unified folder operations (handles both local and remote)
  const { handleFolderToggle, handleCollapseAllFolders: handleCollapseAllFoldersComplete } =
    useFolderOperations({
      isRemoteWindow,
      remoteConnectionId,
      files,
      setFiles,
      localHandleFolderToggle,
      localHandleCollapseAllFolders: handleCollapseAllFolders,
      handleRemoteFolderToggle,
      handleRemoteCollapseAllFolders,
    });

  // File selection functionality
  const { handleFileSelect } = useFileSelection({
    openBuffer,
    handleFolderToggle,
    vimEnabled,
    setVimMode,
    updateCursorPosition,
    codeEditorRef,
  });

  // File move functionality
  const handleFileMove = useCallback(
    async (sourcePath: string, destinationPath: string) => {
      try {
        // Import the moveFile function from platform utils
        const { moveFile } = await import("./utils/platform");
        
        // Move the file using the cross-platform utility
        await moveFile(sourcePath, destinationPath);

        // Refresh the source directory
        const sourceDir = sourcePath.split("/").slice(0, -1).join("/");
        if (sourceDir) {
          await refreshDirectory(sourceDir);
        }

        // Refresh the destination directory if different
        const destDir = destinationPath.split("/").slice(0, -1).join("/");
        if (destDir && destDir !== sourceDir) {
          await refreshDirectory(destDir);
        }

        // If the moved file was open in a buffer, update its path
        const affectedBuffer = buffers.find(b => b.path === sourcePath);
        if (affectedBuffer) {
          const fileName = destinationPath.split("/").pop() || "Unknown";
          updateBuffer({
            ...affectedBuffer,
            path: destinationPath,
            name: fileName,
          });
        }

        console.log(`File moved from ${sourcePath} to ${destinationPath}`);
      } catch (error) {
        console.error("Error moving file:", error);
        alert("Failed to move file");
      }
    },
    [buffers, updateBuffer, refreshDirectory]
  );

  // Update buffers when a file has been moved (used by drag and drop)
  const handleFileMoveComplete = useCallback(
    (oldPath: string, newPath: string) => {
      console.log("Updating buffers after file move:", oldPath, "->", newPath);
      
      // Find any buffers with the old path
      const affectedBuffer = buffers.find(b => b.path === oldPath);
      if (affectedBuffer) {
        const fileName = newPath.split("/").pop() || affectedBuffer.name;
        console.log("Updating buffer:", affectedBuffer.id, "with new path:", newPath);
        
        // Update the buffer with the new path and name
        updateBuffer({
          ...affectedBuffer,
          path: newPath,
          name: fileName,
        });
      }
    },
    [buffers, updateBuffer],
  );

  // LSP integration (after rootFolderPath is available)
  const {
    openDocument,
    changeDocument,
    closeDocument,
    getCompletions,
    getHover,
    isLanguageSupported,
  } = useLSP({
    workspaceRoot: rootFolderPath || undefined,
    onDiagnostics: diagnostics => {
      setDiagnostics(diagnostics);
    },
  });

  // Function to refresh all project files - handles only local files (remote has no indexing)
  const refreshAllProjectFilesComplete = useCallback(async () => {
    if (!isRemoteWindow) {
      refreshAllProjectFiles();
    } else {
      setAllProjectFiles([]);
    }
  }, [isRemoteWindow, refreshAllProjectFiles]);

  // Load all project files when root folder changes or remote connection changes
  useEffect(() => {
    refreshAllProjectFilesComplete();
  }, [refreshAllProjectFilesComplete]);

  // Get the project folder name from the root folder path
  const getProjectName = (): string => {
    if (isRemoteWindow && remoteConnectionName) {
      return remoteConnectionName;
    }

    if (uiState.isGitViewActive) {
      return "Source Control";
    }

    if (uiState.isSearchViewActive) {
      return "Search";
    }

    if (uiState.isRemoteViewActive) {
      return "Remote";
    }

    if (rootFolderPath) {
      // Extract the folder name from the full path

      const normalizedPath = rootFolderPath.replace(/\\/g, "/");
      const folderName = normalizedPath.split("/").pop();
      return folderName || "Folder";
    }

    return "Explorer";
  };

  // Handle opening Extensions as a buffer
  const handleOpenExtensions = () => {
    openBuffer("extensions://language-servers", "Extensions", "", false, false, false, true);
  };

  // Track when a new folder is opened and add to recents
  useEffect(() => {
    if (rootFolderPath) {
      addToRecents(rootFolderPath);
    }
    // eslint-disable-next-line react-hooks/exhaustive-deps
  }, [rootFolderPath]);

  // Handle Tauri file drop events
  useEffect(() => {
    let unlisten: (() => void) | undefined;

    const setupFileDrop = async () => {
      try {
        unlisten = await listen('tauri://file-drop', async (event) => {
          console.log('Files dropped:', event.payload);
          // The payload contains an array of file paths
          const files = event.payload as string[];
          
          if (files.length > 0 && rootFolderPath) {
            // Copy files to the current root folder
            for (const filePath of files) {
              const fileName = filePath.split('/').pop() || filePath.split('\\').pop() || 'unknown';
              try {
                const { copyExternalFile } = await import('./utils/platform');
                await copyExternalFile(filePath, rootFolderPath, fileName);
                console.log(`Copied ${fileName} to ${rootFolderPath}`);
              } catch (error) {
                console.error(`Failed to copy ${fileName}:`, error);
              }
            }
            
            // Refresh the root directory to show new files
            if (refreshDirectory) {
              refreshDirectory(rootFolderPath);
            }
          }
        });
      } catch (error) {
        console.error('Failed to setup file drop listener:', error);
      }
    };

    setupFileDrop();

    return () => {
      if (unlisten) {
        unlisten();
      }
    };
  }, [rootFolderPath, refreshDirectory]);

  const handleOpenRecentFolder = async (path: string) => {
    const success = await handleOpenFolderByPath(path);

    if (success) {
      addToRecents(path);
    } else {
      console.log("Failed to open recent folder, falling back to dialog");
      await handleOpenFolder();
    }
  };

  // Search functionality
  const {
    searchState,
    isFindVisible,
    setIsFindVisible,
    performSearch,
    handleSearchQueryChange,
    handleFindClose,
  } = useSearch({ activeBuffer, codeEditorRef });

  // Function to focus search input
  const focusSearchInput = () => {
    if (searchViewRef.current) {
      searchViewRef.current.focusInput();
    }
  };

  // Function to focus command palette
  const focusCommandPalette = () => {
    if (commandPaletteRef.current) {
      commandPaletteRef.current.focus();
    }
  };

  // Handle save shortcut
  const handleSave = () => {
    if (!activeBuffer) return;

    if (activeBuffer.isVirtual) {
      if (activeBuffer.path === "settings://user-settings.json") {
        const success = updateSettingsFromJSON(activeBuffer.content);
        if (success) {
          markBufferDirty(activeBuffer.id, false);
          console.log("Settings applied successfully");

          try {
            const parsedSettings = JSON.parse(activeBuffer.content);
            if (parsedSettings.maxOpenTabs !== undefined) {
              setMaxOpenTabs(parsedSettings.maxOpenTabs);
            }
          } catch (_error) {
            // Already handled in updateSettingsFromJSON
          }
        } else {
          markBufferDirty(activeBuffer.id, true);
        }
      } else {
        markBufferDirty(activeBuffer.id, false);
      }
    } else {
      if (activeBuffer.path.startsWith("remote://")) {
        markBufferDirty(activeBuffer.id, true);

        const pathParts = activeBuffer.path.replace("remote://", "").split("/");
        const connectionId = pathParts.shift();
        const remotePath = "/" + pathParts.join("/");

        if (connectionId) {
          (async () => {
            try {
              const { invoke } = await import("@tauri-apps/api/core");
              await invoke("ssh_write_file", {
                connectionId,
                filePath: remotePath,
                content: activeBuffer.content,
              });
              markBufferDirty(activeBuffer.id, false);
            } catch (error) {
              console.error("Error saving remote file:", error);
              markBufferDirty(activeBuffer.id, true);
            }
          })();
        }
      } else {
        (async () => {
          try {
            await writeFile(activeBuffer.path, activeBuffer.content);
            markBufferDirty(activeBuffer.id, false);
          } catch (error) {
            console.error("Error saving local file:", error);
            markBufferDirty(activeBuffer.id, true);
          }
        })();
      }
    }
  };

  const handleQuickEdit = () => {
    if (!activeBuffer || !codeEditorRef.current?.textarea) return;

    const textarea = codeEditorRef.current.textarea;
    const start = textarea.selectionStart;
    const end = textarea.selectionEnd;
    const selectedText = textarea.value.substring(start, end);

    const textareaRect = textarea.getBoundingClientRect();
    const scrollLeft = textarea.scrollLeft;
    const scrollTop = textarea.scrollTop;

    const textBeforeCursor = textarea.value.substring(0, start);
    const lines = textBeforeCursor.split("\n");
    const currentLine = lines.length - 1;
    const currentColumn = lines[currentLine].length;

    const lineHeight = 20;
    const charWidth = 8;

    const cursorX = textareaRect.left + currentColumn * charWidth - scrollLeft;
    const cursorY = textareaRect.top + currentLine * lineHeight - scrollTop;

    let text = selectedText;
    let selectionRange = { start, end };

    if (start === end) {
      const linesArr = textarea.value.split("\n");
      let currentPos = 0;
      let lineIndex = 0;
      for (let i = 0; i < linesArr.length; i++) {
        if (currentPos + linesArr[i].length >= start) {
          lineIndex = i;
          break;
        }
        currentPos += linesArr[i].length + 1;
      }
      const lineStart = currentPos;
      const lineEnd = currentPos + linesArr[lineIndex].length;
      text = linesArr[lineIndex];
      selectionRange = { start: lineStart, end: lineEnd };
    }

    quickEdit.openQuickEdit({
      text,
      cursorPosition: { x: cursorX, y: cursorY },
      selectionRange,
    });
  };

  const handleQuickEditApply = (editedText: string) => {
    if (!activeBuffer || !codeEditorRef.current?.textarea) return;

    const textarea = codeEditorRef.current.textarea;
    const { start, end } = quickEdit.selectionRange;

    const newContent =
      activeBuffer.content.substring(0, start) + editedText + activeBuffer.content.substring(end);

    updateBufferContent(activeBuffer.id, newContent);

    requestAnimationFrame(() => {
      textarea.focus();
      textarea.setSelectionRange(start, start + editedText.length);
    });

    quickEdit.closeQuickEdit();
  };

  const handleQuickEditClose = () => {
    quickEdit.closeQuickEdit();
  };

  const handleToggleSidebarPosition = () => {
    const newPosition = settings.sidebarPosition === "left" ? "right" : "left";
    updateSetting("sidebarPosition", newPosition);
  };

  const handleApplyCodeFromChat = (code: string) => {
    if (!activeBuffer || !codeEditorRef.current?.textarea) return;

    const textarea = codeEditorRef.current.textarea;
    const start = textarea.selectionStart;
    const end = textarea.selectionEnd;

    const newContent =
      activeBuffer.content.substring(0, start) + code + activeBuffer.content.substring(end);

    updateBufferContent(activeBuffer.id, newContent);

    requestAnimationFrame(() => {
      textarea.focus();
      const newCursorPosition = start + code.length;
      textarea.setSelectionRange(newCursorPosition, newCursorPosition);
    });
  };

  // Menu events hook - placed after all dependencies are defined
  useMenuEvents({
    onNewFile: handleCreateNewFile,
    onOpenFolder: handleOpenFolder,
    onSave: handleSave,
    onSaveAs: () => {
      console.log("Save As triggered from menu");
    },
    onCloseTab: () => {
      if (activeBufferId) {
        closeBuffer(activeBufferId);
      }
    },
    onUndo: () => {
      if (codeEditorRef.current?.textarea) {
        document.execCommand("undo");
      }
    },
    onRedo: () => {
      if (codeEditorRef.current?.textarea) {
        document.execCommand("redo");
      }
    },
    onFind: () => {
      setIsFindVisible(true);
    },
    onFindReplace: () => {
      setIsFindVisible(true);
    },
    onCommandPalette: () => {
      uiState.setIsCommandPaletteVisible(true);
    },
    onToggleSidebar: () => {
      uiState.setIsSidebarVisible(!uiState.isSidebarVisible);
    },
    onToggleTerminal: () => {
      uiState.setBottomPaneActiveTab("terminal");
      uiState.setIsBottomPaneVisible(
        !uiState.isBottomPaneVisible || uiState.bottomPaneActiveTab !== "terminal",
      );
    },
    onToggleAiChat: () => {
      uiState.setIsRightPaneVisible(!uiState.isRightPaneVisible);
    },
    onSplitEditor: () => {
      console.log("Split editor triggered from menu");
    },
    onToggleVim: () => {
      toggleVimMode();
    },
    onGoToFile: () => {
      uiState.setIsCommandBarVisible(true);
    },
    onGoToLine: () => {
      const line = prompt("Go to line:");
      if (line && codeEditorRef.current?.textarea) {
        const lineNumber = parseInt(line, 10);
        if (!isNaN(lineNumber)) {
          const textarea = codeEditorRef.current.textarea;
          const lines = textarea.value.split("\n");
          let targetPosition = 0;

          for (let i = 0; i < lineNumber - 1 && i < lines.length; i++) {
            targetPosition += lines[i].length + 1;
          }

          textarea.focus();
          textarea.setSelectionRange(targetPosition, targetPosition);
        }
      }
    },
    onNextTab: switchToNextBuffer,
    onPrevTab: switchToPreviousBuffer,
    onThemeChange: (theme: string) => {
      handleThemeChange(theme as ThemeType);
    },
    onAbout: () => {
      // Native About dialog is handled by the menu system
    },
    onHelp: () => {
      console.log("Help triggered from menu");
    },
  });

  // Keyboard shortcuts
  useKeyboardShortcuts({
    setIsBottomPaneVisible: uiState.setIsBottomPaneVisible,
    setBottomPaneActiveTab: uiState.setBottomPaneActiveTab,
    setIsSidebarVisible: uiState.setIsSidebarVisible,
    setIsFindVisible,
    setIsRightPaneVisible: uiState.setIsRightPaneVisible,
    setIsCommandBarVisible: uiState.setIsCommandBarVisible,
    setIsCommandPaletteVisible: uiState.setIsCommandPaletteVisible,
    setIsSearchViewActive: uiState.setIsSearchViewActive,
    focusSearchInput,
    focusCommandPalette,
    activeBuffer,
    closeBuffer,
    switchToNextBuffer,
    switchToPreviousBuffer,
    buffers,
    setActiveBuffer,
    isBottomPaneVisible: uiState.isBottomPaneVisible,
    bottomPaneActiveTab: uiState.bottomPaneActiveTab,
    onSave: handleSave,
    onQuickEdit: handleQuickEdit,
    onToggleSidebarPosition: handleToggleSidebarPosition,
    coreFeatures,
  });

  useEffect(() => {
    const handleNavigateToLine = (event: CustomEvent) => {
      const { line } = event.detail;
      if (codeEditorRef.current?.textarea) {
        const textarea = codeEditorRef.current.textarea;
        const lines = textarea.value.split("\n");
        let targetPosition = 0;

        for (let i = 0; i < line - 1 && i < lines.length; i++) {
          targetPosition += lines[i].length + 1;
        }

        textarea.focus();
        textarea.setSelectionRange(targetPosition, targetPosition);
        const lineHeight = 20;
        const scrollTop = Math.max(0, (line - 1) * lineHeight - textarea.clientHeight / 2);
        textarea.scrollTop = scrollTop;
      }
    };

    window.addEventListener("navigate-to-line", handleNavigateToLine as any);
    return () => {
      window.removeEventListener("navigate-to-line", handleNavigateToLine as any);
    };
  }, []);

  const handleContentChange = useCallback(
    (content: string) => {
      if (!activeBuffer) return;
      const isRemoteFile = activeBuffer.path.startsWith("remote://");

      if (isRemoteFile) {
        updateBufferContent(activeBuffer.id, content, false);
      } else {
        updateBufferContent(activeBuffer.id, content, true);

        if (!activeBuffer.isVirtual && settings.autoSave) {
          if (autoSaveTimeoutRef.current) {
            clearTimeout(autoSaveTimeoutRef.current);
          }
          autoSaveTimeoutRef.current = setTimeout(async () => {
            try {
              await writeFile(activeBuffer.path, content);
              markBufferDirty(activeBuffer.id, false);
            } catch (error) {
              console.error("Error saving local file:", error);
              markBufferDirty(activeBuffer.id, true);
            }
          }, 150);
        }
      }
    },
    [activeBuffer, updateBufferContent, markBufferDirty, settings.autoSave],
  );

  const handleTabClick = (bufferId: string) => {
    setActiveBuffer(bufferId);
  };

  const handleTabClose = (bufferId: string, event: React.MouseEvent) => {
    event.stopPropagation();
    closeBuffer(bufferId);
  };

  const handleTabPin = (bufferId: string) => {
    const buffer = buffers.find(b => b.id === bufferId);
    if (buffer) {
      updateBuffer({
        ...buffer,
        isPinned: !buffer.isPinned,
      });
    }
  };

  const handleCloseOtherTabs = (keepBufferId: string) => {
    const buffersToClose = buffers.filter(b => b.id !== keepBufferId && !b.isPinned);
    buffersToClose.forEach(buffer => closeBuffer(buffer.id));
  };

  const handleCloseAllTabs = () => {
    const buffersToClose = buffers.filter(b => !b.isPinned);
    buffersToClose.forEach(buffer => closeBuffer(buffer.id));
  };

  const handleCloseTabsToRight = (bufferId: string) => {
    const bufferIndex = buffers.findIndex(b => b.id === bufferId);
    if (bufferIndex === -1) return;

    const buffersToClose = buffers.slice(bufferIndex + 1).filter(b => !b.isPinned);
    buffersToClose.forEach(buffer => closeBuffer(buffer.id));
  };

  // Split view handlers (simplified for performance)
  // Handle tab drag start
  const handleTabDragStart = () => {
    setIsDraggingTab(true);
  };

  // Handle tab drag end
  const handleTabDragEnd = () => {
    setIsDraggingTab(false);
  };

  // Command bar handlers
  const handleCommandBarClose = () => {
    uiState.setIsCommandBarVisible(false);
  };

  const handleCommandBarFileSelect = async (path: string) => {
    await handleFileSelect(path, false);
    uiState.setIsCommandBarVisible(false);
  };

  // Command palette handlers
  const handleCommandPaletteClose = () => {
    uiState.setIsCommandPaletteVisible(false);
  };

  const handleThemeChange = (theme: string) => {
    updateSetting("theme", theme as any);
  };

  const handleDiagnosticClick = (diagnostic: Diagnostic) => {
    if (codeEditorRef.current?.textarea) {
      const textarea = codeEditorRef.current.textarea;
      const lines = textarea.value.split("\n");
      let targetPosition = 0;

      for (let i = 0; i < diagnostic.line - 1 && i < lines.length; i++) {
        targetPosition += lines[i].length + 1;
      }
      targetPosition += diagnostic.column - 1;

      textarea.focus();
      textarea.setSelectionRange(targetPosition, targetPosition);
    }
  };

  // Determine what to show: remote window, welcome screen, or main app
  const urlParams = new URLSearchParams(window.location.search);
  const remoteParam = urlParams.get("remote");
  const isRemoteFromUrl = !!remoteParam;

  // Check if we should show welcome screen (no folder open and not a remote window)
  const shouldShowWelcome =
    files.length === 0
    && !isRemoteWindow
    && !remoteConnectionId
    && !isRemoteFromUrl
    && !remoteParam;

  if (shouldShowWelcome) {
    return (
      <div className="flex flex-col h-screen w-screen overflow-hidden bg-transparent">
        <div
          className={`window-container flex flex-col h-full w-full bg-white overflow-hidden ${isMac() && "rounded-xl"}`}
        >
          <CustomTitleBar showMinimal={true} isWelcomeScreen={true} />
          <WelcomeScreen
            onOpenFolder={handleOpenFolder}
            recentFolders={recentFolders}
            onOpenRecentFolder={handleOpenRecentFolder}
          />
        </div>
      </div>
    );
  }

  return (
    <div className="flex flex-col h-screen w-screen overflow-hidden bg-transparent">
      <div
        className={`window-container flex flex-col h-full w-full bg-[var(--primary-bg)] overflow-hidden ${isMac() && "rounded-xl"}`}
      >
        {/* Custom Titlebar */}
        <CustomTitleBar
          projectName={getProjectName() !== "Explorer" ? getProjectName() : undefined}
          onSettingsClick={() => {
            // Create settings JSON buffer with current values
            const settingsContent = JSON.stringify(
              {
                ...settings,
                maxOpenTabs: maxOpenTabs,
              },
              null,
              2,
            );
            openBuffer(
              "settings://user-settings.json",
              "settings.json",
              settingsContent,
              false,
              false,
              false,
              true,
            );
          }}
        />

        {/* Thin separator bar */}
        <div className="h-px bg-[var(--border-color)] flex-shrink-0" />

        {/* Main App Content */}
        <div className="flex flex-col h-full w-full bg-[var(--primary-bg)] overflow-hidden">
          <div className="flex flex-row flex-1 overflow-hidden custom-scrollbar-auto">
            {/* Left Side - AI Chat (when sidebar is on right) or File Tree (when sidebar is on left) */}
<<<<<<< HEAD
            {settings.sidebarPosition === "right" ? (
              // AI Chat on left when sidebar is on right
              coreFeatures.aiChat && (
                <ResizableRightPane
                  isVisible={uiState.isRightPaneVisible}
                  defaultWidth={300}
                  minWidth={280}
                  maxWidth={600}
                  position="left"
                >
                  <AIChat
                    activeBuffer={activeBuffer}
                    buffers={buffers}
                    rootFolderPath={rootFolderPath}
                    selectedFiles={[]}
                    mode="chat"
                    onApplyCode={handleApplyCodeFromChat}
                  />
                </ResizableRightPane>
              )
            ) : (
              // File Tree on left when sidebar is on left
              uiState.isSidebarVisible && (
                <ResizableSidebar defaultWidth={220} minWidth={200} maxWidth={400}>
                  <MainSidebar
                    ref={searchViewRef}
                    isGitViewActive={uiState.isGitViewActive}
                    isSearchViewActive={uiState.isSearchViewActive}
                    isRemoteViewActive={uiState.isRemoteViewActive}
                    isRemoteWindow={isRemoteWindow}
                    remoteConnectionName={remoteConnectionName || undefined}
                    coreFeatures={coreFeatures}
                    files={files}
                    filesVersion={filesVersion}
                    rootFolderPath={rootFolderPath}
                    allProjectFiles={allProjectFiles}
                    activeBufferPath={activeBuffer?.path}
                    onViewChange={uiState.setActiveView}
                    onOpenExtensions={handleOpenExtensions}
                    onOpenFolder={handleOpenFolder}
                    onCreateNewFile={handleCreateNewFile}
                    onCreateNewFolderInDirectory={handleCreateNewFolderInDirectory}
                    onFileSelect={
                      isRemoteWindow
                        ? async (path: string, isDir: boolean) => {
                            if (isDir) {
                              await handleFolderToggle(path);
                            } else {
                              await remoteFileSelect(path, isDir, openBuffer);
                            }
                          }
                        : handleFileSelect
                    }
                    onCreateNewFileInDirectory={handleCreateNewFileInDirectory}
                    onDeletePath={(path: string) => handleDeletePath(path, false)}
                    onProjectNameMenuOpen={contextMenus.handleProjectNameMenuOpen}
                    onRefreshDirectory={refreshDirectory}
                    onFileMove={handleFileMoveComplete}
                    projectName={getProjectName()}
                  />
                </ResizableSidebar>
              )
            )}
=======
            {settings.sidebarPosition === "right"
              ? // AI Chat on left when sidebar is on right
                coreFeatures.aiChat && (
                  <ResizableRightPane
                    isVisible={uiState.isRightPaneVisible}
                    defaultWidth={300}
                    minWidth={280}
                    maxWidth={600}
                    position="left"
                  >
                    <AIChat
                      activeBuffer={activeBuffer}
                      buffers={buffers}
                      rootFolderPath={rootFolderPath}
                      selectedFiles={[]}
                      mode="chat"
                      onApplyCode={handleApplyCodeFromChat}
                    />
                  </ResizableRightPane>
                )
              : // File Tree on left when sidebar is on left
                uiState.isSidebarVisible && (
                  <ResizableSidebar defaultWidth={220} minWidth={200} maxWidth={400}>
                    <MainSidebar
                      ref={searchViewRef}
                      isGitViewActive={uiState.isGitViewActive}
                      isSearchViewActive={uiState.isSearchViewActive}
                      isRemoteViewActive={uiState.isRemoteViewActive}
                      isRemoteWindow={isRemoteWindow}
                      remoteConnectionName={remoteConnectionName || undefined}
                      coreFeatures={coreFeatures}
                      files={files}
                      rootFolderPath={rootFolderPath}
                      allProjectFiles={allProjectFiles}
                      activeBufferPath={activeBuffer?.path}
                      onViewChange={uiState.setActiveView}
                      onOpenExtensions={handleOpenExtensions}
                      onOpenFolder={handleOpenFolder}
                      onCreateNewFile={handleCreateNewFile}
                      onCreateNewFolderInDirectory={handleCreateNewFolderInDirectory}
                      onFileSelect={
                        isRemoteWindow
                          ? async (path: string, isDir: boolean) => {
                              if (isDir) {
                                await handleFolderToggle(path);
                              } else {
                                await remoteFileSelect(path, isDir, openBuffer);
                              }
                            }
                          : handleFileSelect
                      }
                      onCreateNewFileInDirectory={handleCreateNewFileInDirectory}
                      onDeletePath={(path: string) => handleDeletePath(path, false)}
                      onProjectNameMenuOpen={contextMenus.handleProjectNameMenuOpen}
                      projectName={getProjectName()}
                    />
                  </ResizableSidebar>
                )}
>>>>>>> cdbe0acb

            {/* Main Content Area */}
            <div className="flex-1 flex flex-col bg-[var(--primary-bg)] h-full overflow-hidden">
              {/* Tab Bar */}
              <TabBar
                buffers={buffers}
                activeBufferId={activeBufferId}
                onTabClick={handleTabClick}
                onTabClose={handleTabClose}
                onTabReorder={reorderBuffers}
                onTabPin={handleTabPin}
                onCloseOtherTabs={handleCloseOtherTabs}
                onCloseAllTabs={handleCloseAllTabs}
                onCloseTabsToRight={handleCloseTabsToRight}
                onTabDragStart={handleTabDragStart}
                onTabDragEnd={handleTabDragEnd}
                maxOpenTabs={maxOpenTabs}
              />

              {/* Breadcrumb - Hidden in git view and extensions view */}
              {!uiState.isGitViewActive
                && activeBuffer?.path !== "extensions://language-servers" && (
                  <BreadcrumbContainer
                    activeBuffer={activeBuffer}
                    rootFolderPath={rootFolderPath}
                    onFileSelect={handleFileSelect}
                    setIsRightPaneVisible={uiState.setIsRightPaneVisible}
                    onMinimapStateChange={setIsMinimapVisible}
                  />
                )}

              {/* Find Bar */}
              <FindBar
                isVisible={isFindVisible}
                onClose={handleFindClose}
                onSearch={performSearch}
                searchQuery={searchState.query}
                onSearchQueryChange={handleSearchQueryChange}
                currentMatch={searchState.currentMatch}
                totalMatches={searchState.totalMatches}
              />

              {/* Main Editor Content */}
              {activeBuffer ? (
                activeBuffer.isSQLite ? (
                  <SQLiteViewer databasePath={activeBuffer.path} />
                ) : activeBuffer.isImage ? (
                  <ImageViewer imagePath={activeBuffer.path} />
                ) : activeBuffer.isDiff ? (
                  <DiffViewer
                    diff={(() => {
                      try {
                        return JSON.parse(activeBuffer.content) as GitDiff;
                      } catch {
                        return null;
                      }
                    })()}
                    onClose={() => closeBuffer(activeBuffer.id)}
                    fileName={activeBuffer.name}
                  />
                ) : activeBuffer.path === "extensions://language-servers" ? (
                  <ExtensionsView
                    onServerInstall={server => {
                      console.log("Installing server:", server.name);
                      // Here you would integrate with the LSP system
                    }}
                    onServerUninstall={serverId => {
                      console.log("Uninstalling server:", serverId);
                      // Here you would clean up the LSP system
                    }}
                    onThemeChange={handleThemeChange}
                    currentTheme={settings.theme}
                    coreFeatures={coreFeaturesList}
                    onCoreFeatureToggle={handleCoreFeatureToggleLocal}
                  />
                ) : (
                  <CodeEditor
                    value={activeBuffer.content}
                    onChange={content =>
                      vimMode === "insert" || !vimEnabled ? handleContentChange(content) : undefined
                    }
                    onKeyDown={handleVimKeyDown}
                    onCursorPositionChange={position => {
                      if (vimEnabled) {
                        setCursorPosition(position);
                      }
                    }}
                    placeholder="Select a file to edit..."
                    disabled={!activeBuffer}
                    className={vimEnabled && vimMode === "visual" ? "vim-visual-selection" : ""}
                    filename={getFilenameFromPath(activeBuffer.path)}
                    vimEnabled={vimEnabled}
                    vimMode={vimMode}
                    cursorPosition={cursorPosition}
                    searchQuery={searchState.query}
                    searchMatches={searchState.matches}
                    currentMatchIndex={searchState.currentMatch - 1}
                    filePath={activeBuffer.path}
                    fontSize={settings.fontSize}
                    tabSize={settings.tabSize}
                    wordWrap={settings.wordWrap}
                    lineNumbers={settings.lineNumbers}
                    ref={codeEditorRef}
                    aiCompletion={settings.aiCompletion}
                    minimap={isMinimapVisible}
                    getCompletions={getCompletions || undefined}
                    getHover={getHover || undefined}
                    isLanguageSupported={isLanguageSupported || (() => false)}
                    openDocument={openDocument || undefined}
                    changeDocument={changeDocument || undefined}
                    closeDocument={closeDocument || undefined}
                  />
                )
              ) : (
                <div className="flex items-center justify-center flex-1 p-4 text-[var(--text-lighter)] font-mono text-sm">
                  Select a file to edit...
                </div>
              )}

              {/* Footer with indicators */}
              <div className="flex items-center justify-between px-4 py-2 bg-[var(--secondary-bg)] min-h-[40px] border-t border-[var(--border-color)]">
                <div className="flex items-center gap-4 font-mono text-xs text-[var(--text-lighter)]">
                  {activeBuffer && (
                    <>
                      <span>{activeBuffer.content.split("\n").length} lines</span>
                      {(() => {
                        const language = getLanguageFromFilename(
                          getFilenameFromPath(activeBuffer.path),
                        );
                        return language !== "Text" && <span>{language}</span>;
                      })()}
                    </>
                  )}

                  {/* Terminal indicator */}
                  {coreFeatures.terminal && (
                    <button
                      onClick={() => {
                        uiState.setBottomPaneActiveTab("terminal");
                        uiState.setIsBottomPaneVisible(
                          !uiState.isBottomPaneVisible
                            || uiState.bottomPaneActiveTab !== "terminal",
                        );
                      }}
                      className={`flex items-center gap-1 px-2 py-1 border rounded transition-colors ${
                        uiState.isBottomPaneVisible && uiState.bottomPaneActiveTab === "terminal"
                          ? "bg-[var(--selected-color)] border-[var(--border-color)] text-[var(--text-color)]"
                          : "bg-[var(--primary-bg)] border-[var(--border-color)] text-[var(--text-lighter)] hover:bg-[var(--hover-color)]"
                      }`}
                      title="Toggle Terminal"
                    >
                      <TerminalIcon size={12} />
                    </button>
                  )}

                  {/* Diagnostics indicator */}
                  {coreFeatures.diagnostics && (
                    <button
                      onClick={() => {
                        uiState.setBottomPaneActiveTab("diagnostics");
                        uiState.setIsBottomPaneVisible(
                          !uiState.isBottomPaneVisible
                            || uiState.bottomPaneActiveTab !== "diagnostics",
                        );
                      }}
                      className={`flex items-center gap-1 px-2 py-1 border rounded transition-colors ${
                        uiState.isBottomPaneVisible && uiState.bottomPaneActiveTab === "diagnostics"
                          ? "bg-[var(--selected-color)] border-[var(--border-color)] text-[var(--text-color)]"
                          : diagnostics.length > 0
                            ? "bg-[var(--primary-bg)] border-red-300 text-red-600 hover:bg-red-50"
                            : "bg-[var(--primary-bg)] border-[var(--border-color)] text-[var(--text-lighter)] hover:bg-[var(--hover-color)]"
                      }`}
                      title="Toggle Problems Panel"
                    >
                      <AlertCircle size={12} />
                      {diagnostics.length > 0 && (
                        <span className="text-xs rounded text-center leading-none">
                          {diagnostics.length}
                        </span>
                      )}
                    </button>
                  )}
                </div>
                <div className="flex items-center gap-4 font-mono text-xs text-[var(--text-lighter)]">
                  {/* Sidebar Position Toggle */}
                  <button
                    onClick={handleToggleSidebarPosition}
                    className="cursor-pointer flex items-center gap-1 px-2 py-1 bg-[var(--primary-bg)] border border-[var(--border-color)] rounded hover:bg-[var(--hover-color)] transition-colors"
                    title={`Switch sidebar to ${settings.sidebarPosition === "left" ? "right" : "left"} (Cmd+Shift+B)`}
                  >
                    <ArrowLeftRight size={12} />
                  </button>

                  {activeBuffer && !activeBuffer.isSQLite && (
                    <button
                      onClick={() => uiState.setIsGitHubCopilotSettingsVisible(true)}
                      className="cursor-pointer flex items-center gap-1 px-2 py-1 bg-[var(--primary-bg)] border border-[var(--border-color)] rounded hover:bg-[var(--hover-color)] transition-colors"
                      title="AI Code Completion Settings"
                    >
                      <div className="w-2 h-2 bg-blue-500 rounded-full animate-pulse"></div>
                      <span>AI Assist</span>
                    </button>
                  )}
                </div>
              </div>
            </div>

            {/* Right Side - File Tree (when sidebar is on right) or AI Chat (when sidebar is on left) */}
<<<<<<< HEAD
            {settings.sidebarPosition === "right" ? (
              // File Tree on right when sidebar is on right
              uiState.isSidebarVisible && (
                <ResizableRightPane
                  isVisible={true}
                  defaultWidth={220}
                  minWidth={200}
                  maxWidth={400}
                  position="right"
                >
                  <MainSidebar
                    ref={searchViewRef}
                    isGitViewActive={uiState.isGitViewActive}
                    isSearchViewActive={uiState.isSearchViewActive}
                    isRemoteViewActive={uiState.isRemoteViewActive}
                    isRemoteWindow={isRemoteWindow}
                    remoteConnectionName={remoteConnectionName || undefined}
                    coreFeatures={coreFeatures}
                    files={files}
                    filesVersion={filesVersion}
                    rootFolderPath={rootFolderPath}
                    allProjectFiles={allProjectFiles}
                    activeBufferPath={activeBuffer?.path}
                    onViewChange={uiState.setActiveView}
                    onOpenExtensions={handleOpenExtensions}
                    onOpenFolder={handleOpenFolder}
                    onCreateNewFile={handleCreateNewFile}
                    onCreateNewFolderInDirectory={handleCreateNewFolderInDirectory}
                    onFileSelect={
                      isRemoteWindow
                        ? async (path: string, isDir: boolean) => {
                            if (isDir) {
                              await handleFolderToggle(path);
                            } else {
                              await remoteFileSelect(path, isDir, openBuffer);
                            }
                          }
                        : handleFileSelect
                    }
                    onCreateNewFileInDirectory={handleCreateNewFileInDirectory}
                    onDeletePath={(path: string) => handleDeletePath(path, false)}
                    onProjectNameMenuOpen={contextMenus.handleProjectNameMenuOpen}
                    onRefreshDirectory={refreshDirectory}
                    onFileMove={handleFileMoveComplete}
                    projectName={getProjectName()}
                  />
                </ResizableRightPane>
              )
            ) : (
              // AI Chat on right when sidebar is on left
              coreFeatures.aiChat && (
                <ResizableRightPane
                  isVisible={uiState.isRightPaneVisible}
                  defaultWidth={300}
                  minWidth={280}
                  maxWidth={600}
                  position="right"
                >
                  <AIChat
                    activeBuffer={activeBuffer}
                    buffers={buffers}
                    rootFolderPath={rootFolderPath}
                    selectedFiles={[]}
                    mode="chat"
                    onApplyCode={handleApplyCodeFromChat}
                  />
                </ResizableRightPane>
              )
            )}
=======
            {settings.sidebarPosition === "right"
              ? // File Tree on right when sidebar is on right
                uiState.isSidebarVisible && (
                  <ResizableRightPane
                    isVisible={true}
                    defaultWidth={220}
                    minWidth={200}
                    maxWidth={400}
                    position="right"
                  >
                    <MainSidebar
                      ref={searchViewRef}
                      isGitViewActive={uiState.isGitViewActive}
                      isSearchViewActive={uiState.isSearchViewActive}
                      isRemoteViewActive={uiState.isRemoteViewActive}
                      isRemoteWindow={isRemoteWindow}
                      remoteConnectionName={remoteConnectionName || undefined}
                      coreFeatures={coreFeatures}
                      files={files}
                      rootFolderPath={rootFolderPath}
                      allProjectFiles={allProjectFiles}
                      activeBufferPath={activeBuffer?.path}
                      onViewChange={uiState.setActiveView}
                      onOpenExtensions={handleOpenExtensions}
                      onOpenFolder={handleOpenFolder}
                      onCreateNewFile={handleCreateNewFile}
                      onCreateNewFolderInDirectory={handleCreateNewFolderInDirectory}
                      onFileSelect={
                        isRemoteWindow
                          ? async (path: string, isDir: boolean) => {
                              if (isDir) {
                                await handleFolderToggle(path);
                              } else {
                                await remoteFileSelect(path, isDir, openBuffer);
                              }
                            }
                          : handleFileSelect
                      }
                      onCreateNewFileInDirectory={handleCreateNewFileInDirectory}
                      onDeletePath={(path: string) => handleDeletePath(path, false)}
                      onProjectNameMenuOpen={contextMenus.handleProjectNameMenuOpen}
                      projectName={getProjectName()}
                    />
                  </ResizableRightPane>
                )
              : // AI Chat on right when sidebar is on left
                coreFeatures.aiChat && (
                  <ResizableRightPane
                    isVisible={uiState.isRightPaneVisible}
                    defaultWidth={300}
                    minWidth={280}
                    maxWidth={600}
                    position="right"
                  >
                    <AIChat
                      activeBuffer={activeBuffer}
                      buffers={buffers}
                      rootFolderPath={rootFolderPath}
                      selectedFiles={[]}
                      mode="chat"
                      onApplyCode={handleApplyCodeFromChat}
                    />
                  </ResizableRightPane>
                )}
>>>>>>> cdbe0acb
          </div>

          {/* Bottom Pane */}
          <BottomPane
            isVisible={uiState.isBottomPaneVisible}
            onClose={() => uiState.setIsBottomPaneVisible(false)}
            activeTab={uiState.bottomPaneActiveTab}
            onTabChange={tab => uiState.setBottomPaneActiveTab(tab)}
            diagnostics={diagnostics}
            onDiagnosticClick={handleDiagnosticClick}
            currentDirectory={
              files.length > 0
                ? typeof files[0]?.path === "string"
                  ? files[0].path.split("/").slice(0, -1).join("/")
                  : undefined
                : undefined
            }
            showTerminal={coreFeatures.terminal}
            showDiagnostics={coreFeatures.diagnostics}
          />

          {/* Command Bar */}
          <CommandBar
            isVisible={uiState.isCommandBarVisible}
            onClose={handleCommandBarClose}
            files={allProjectFiles}
            onFileSelect={handleCommandBarFileSelect}
            rootFolderPath={rootFolderPath}
          />

          {/* Command Palette */}
          <CommandPalette
            ref={commandPaletteRef}
            isVisible={uiState.isCommandPaletteVisible}
            onClose={handleCommandPaletteClose}
            onOpenSettings={() => {
              // Create settings JSON buffer with current values
              const settingsContent = JSON.stringify(
                {
                  ...settings,
                  maxOpenTabs: maxOpenTabs,
                },
                null,
                2,
              );
              openBuffer(
                "settings://user-settings.json",
                "settings.json",
                settingsContent,
                false,
                false,
                false,
                true,
              );
            }}
            onThemeChange={handleThemeChange}
            onQuickEditInline={handleQuickEdit}
          />

          {/* GitHub Copilot Settings */}
          <GitHubCopilotSettings
            isVisible={uiState.isGitHubCopilotSettingsVisible}
            onClose={() => uiState.setIsGitHubCopilotSettingsVisible(false)}
          />

          {/* Quick Edit Inline */}
          <QuickEditInline
            isOpen={quickEdit.isOpen}
            onClose={handleQuickEditClose}
            onApplyEdit={handleQuickEditApply}
            selectedText={quickEdit.selectedText}
            cursorPosition={quickEdit.cursorPosition}
            filename={activeBuffer ? getFilenameFromPath(activeBuffer.path) : undefined}
            language={
              activeBuffer
                ? getLanguageFromFilename(getFilenameFromPath(activeBuffer.path))
                : undefined
            }
          />

          {/* Project Name Menu (Unified) */}
          <ProjectNameMenu
            projectNameMenu={uiState.projectNameMenu}
            recentFolders={recentFolders}
            onOpenFolder={handleOpenFolder}
            onCollapseAllFolders={handleCollapseAllFoldersComplete}
            onOpenRecentFolder={handleOpenRecentFolder}
            onCloseMenu={() => uiState.setProjectNameMenu(null)}
          />
        </div>
      </div>
    </div>
  );
}

export default App;<|MERGE_RESOLUTION|>--- conflicted
+++ resolved
@@ -903,71 +903,6 @@
         <div className="flex flex-col h-full w-full bg-[var(--primary-bg)] overflow-hidden">
           <div className="flex flex-row flex-1 overflow-hidden custom-scrollbar-auto">
             {/* Left Side - AI Chat (when sidebar is on right) or File Tree (when sidebar is on left) */}
-<<<<<<< HEAD
-            {settings.sidebarPosition === "right" ? (
-              // AI Chat on left when sidebar is on right
-              coreFeatures.aiChat && (
-                <ResizableRightPane
-                  isVisible={uiState.isRightPaneVisible}
-                  defaultWidth={300}
-                  minWidth={280}
-                  maxWidth={600}
-                  position="left"
-                >
-                  <AIChat
-                    activeBuffer={activeBuffer}
-                    buffers={buffers}
-                    rootFolderPath={rootFolderPath}
-                    selectedFiles={[]}
-                    mode="chat"
-                    onApplyCode={handleApplyCodeFromChat}
-                  />
-                </ResizableRightPane>
-              )
-            ) : (
-              // File Tree on left when sidebar is on left
-              uiState.isSidebarVisible && (
-                <ResizableSidebar defaultWidth={220} minWidth={200} maxWidth={400}>
-                  <MainSidebar
-                    ref={searchViewRef}
-                    isGitViewActive={uiState.isGitViewActive}
-                    isSearchViewActive={uiState.isSearchViewActive}
-                    isRemoteViewActive={uiState.isRemoteViewActive}
-                    isRemoteWindow={isRemoteWindow}
-                    remoteConnectionName={remoteConnectionName || undefined}
-                    coreFeatures={coreFeatures}
-                    files={files}
-                    filesVersion={filesVersion}
-                    rootFolderPath={rootFolderPath}
-                    allProjectFiles={allProjectFiles}
-                    activeBufferPath={activeBuffer?.path}
-                    onViewChange={uiState.setActiveView}
-                    onOpenExtensions={handleOpenExtensions}
-                    onOpenFolder={handleOpenFolder}
-                    onCreateNewFile={handleCreateNewFile}
-                    onCreateNewFolderInDirectory={handleCreateNewFolderInDirectory}
-                    onFileSelect={
-                      isRemoteWindow
-                        ? async (path: string, isDir: boolean) => {
-                            if (isDir) {
-                              await handleFolderToggle(path);
-                            } else {
-                              await remoteFileSelect(path, isDir, openBuffer);
-                            }
-                          }
-                        : handleFileSelect
-                    }
-                    onCreateNewFileInDirectory={handleCreateNewFileInDirectory}
-                    onDeletePath={(path: string) => handleDeletePath(path, false)}
-                    onProjectNameMenuOpen={contextMenus.handleProjectNameMenuOpen}
-                    onRefreshDirectory={refreshDirectory}
-                    onFileMove={handleFileMoveComplete}
-                    projectName={getProjectName()}
-                  />
-                </ResizableSidebar>
-              )
-            )}
-=======
             {settings.sidebarPosition === "right"
               ? // AI Chat on left when sidebar is on right
                 coreFeatures.aiChat && (
@@ -1000,6 +935,7 @@
                       remoteConnectionName={remoteConnectionName || undefined}
                       coreFeatures={coreFeatures}
                       files={files}
+                      filesVersion={filesVersion}
                       rootFolderPath={rootFolderPath}
                       allProjectFiles={allProjectFiles}
                       activeBufferPath={activeBuffer?.path}
@@ -1022,11 +958,12 @@
                       onCreateNewFileInDirectory={handleCreateNewFileInDirectory}
                       onDeletePath={(path: string) => handleDeletePath(path, false)}
                       onProjectNameMenuOpen={contextMenus.handleProjectNameMenuOpen}
+                      onRefreshDirectory={refreshDirectory}
+                      onFileMove={handleFileMoveComplete}
                       projectName={getProjectName()}
                     />
                   </ResizableSidebar>
                 )}
->>>>>>> cdbe0acb
 
             {/* Main Content Area */}
             <div className="flex-1 flex flex-col bg-[var(--primary-bg)] h-full overflow-hidden">
@@ -1235,77 +1172,6 @@
             </div>
 
             {/* Right Side - File Tree (when sidebar is on right) or AI Chat (when sidebar is on left) */}
-<<<<<<< HEAD
-            {settings.sidebarPosition === "right" ? (
-              // File Tree on right when sidebar is on right
-              uiState.isSidebarVisible && (
-                <ResizableRightPane
-                  isVisible={true}
-                  defaultWidth={220}
-                  minWidth={200}
-                  maxWidth={400}
-                  position="right"
-                >
-                  <MainSidebar
-                    ref={searchViewRef}
-                    isGitViewActive={uiState.isGitViewActive}
-                    isSearchViewActive={uiState.isSearchViewActive}
-                    isRemoteViewActive={uiState.isRemoteViewActive}
-                    isRemoteWindow={isRemoteWindow}
-                    remoteConnectionName={remoteConnectionName || undefined}
-                    coreFeatures={coreFeatures}
-                    files={files}
-                    filesVersion={filesVersion}
-                    rootFolderPath={rootFolderPath}
-                    allProjectFiles={allProjectFiles}
-                    activeBufferPath={activeBuffer?.path}
-                    onViewChange={uiState.setActiveView}
-                    onOpenExtensions={handleOpenExtensions}
-                    onOpenFolder={handleOpenFolder}
-                    onCreateNewFile={handleCreateNewFile}
-                    onCreateNewFolderInDirectory={handleCreateNewFolderInDirectory}
-                    onFileSelect={
-                      isRemoteWindow
-                        ? async (path: string, isDir: boolean) => {
-                            if (isDir) {
-                              await handleFolderToggle(path);
-                            } else {
-                              await remoteFileSelect(path, isDir, openBuffer);
-                            }
-                          }
-                        : handleFileSelect
-                    }
-                    onCreateNewFileInDirectory={handleCreateNewFileInDirectory}
-                    onDeletePath={(path: string) => handleDeletePath(path, false)}
-                    onProjectNameMenuOpen={contextMenus.handleProjectNameMenuOpen}
-                    onRefreshDirectory={refreshDirectory}
-                    onFileMove={handleFileMoveComplete}
-                    projectName={getProjectName()}
-                  />
-                </ResizableRightPane>
-              )
-            ) : (
-              // AI Chat on right when sidebar is on left
-              coreFeatures.aiChat && (
-                <ResizableRightPane
-                  isVisible={uiState.isRightPaneVisible}
-                  defaultWidth={300}
-                  minWidth={280}
-                  maxWidth={600}
-                  position="right"
-                >
-                  <AIChat
-                    activeBuffer={activeBuffer}
-                    buffers={buffers}
-                    rootFolderPath={rootFolderPath}
-                    selectedFiles={[]}
-                    mode="chat"
-                    onApplyCode={handleApplyCodeFromChat}
-                  />
-                </ResizableRightPane>
-              )
-            )}
-=======
             {settings.sidebarPosition === "right"
               ? // File Tree on right when sidebar is on right
                 uiState.isSidebarVisible && (
@@ -1325,6 +1191,7 @@
                       remoteConnectionName={remoteConnectionName || undefined}
                       coreFeatures={coreFeatures}
                       files={files}
+                      filesVersion={filesVersion}
                       rootFolderPath={rootFolderPath}
                       allProjectFiles={allProjectFiles}
                       activeBufferPath={activeBuffer?.path}
@@ -1347,6 +1214,8 @@
                       onCreateNewFileInDirectory={handleCreateNewFileInDirectory}
                       onDeletePath={(path: string) => handleDeletePath(path, false)}
                       onProjectNameMenuOpen={contextMenus.handleProjectNameMenuOpen}
+                      onRefreshDirectory={refreshDirectory}
+                      onFileMove={handleFileMoveComplete}
                       projectName={getProjectName()}
                     />
                   </ResizableRightPane>
@@ -1370,7 +1239,6 @@
                     />
                   </ResizableRightPane>
                 )}
->>>>>>> cdbe0acb
           </div>
 
           {/* Bottom Pane */}
@@ -1427,7 +1295,6 @@
               );
             }}
             onThemeChange={handleThemeChange}
-            onQuickEditInline={handleQuickEdit}
           />
 
           {/* GitHub Copilot Settings */}
@@ -1438,11 +1305,11 @@
 
           {/* Quick Edit Inline */}
           <QuickEditInline
-            isOpen={quickEdit.isOpen}
+            isOpen={uiState.isQuickEditVisible}
             onClose={handleQuickEditClose}
             onApplyEdit={handleQuickEditApply}
-            selectedText={quickEdit.selectedText}
-            cursorPosition={quickEdit.cursorPosition}
+            selectedText={uiState.quickEditSelection.text}
+            cursorPosition={uiState.quickEditSelection.cursorPosition}
             filename={activeBuffer ? getFilenameFromPath(activeBuffer.path) : undefined}
             language={
               activeBuffer

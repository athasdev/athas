import { invoke as tauriInvoke } from "@tauri-apps/api/core";
import type {
  GitBlame,
  GitCommit,
  GitDiff,
  GitHunk,
  GitRemote,
  GitStash,
  GitStatus,
  GitTag,
} from "../models/git-types";
import { gitDiffCache } from "./git-diff-cache";

export const getGitStatus = async (repoPath: string): Promise<GitStatus | null> => {
  try {
    const status = await tauriInvoke<GitStatus>("git_status", { repoPath });
    return status;
  } catch (error) {
    console.error("Failed to get git status:", error);
    return null;
  }
};

export const stageFile = async (repoPath: string, filePath: string): Promise<boolean> => {
  try {
    await tauriInvoke("git_add", { repoPath, filePath });
    return true;
  } catch (error) {
    console.error("Failed to stage file:", error);
    return false;
  }
};

export const unstageFile = async (repoPath: string, filePath: string): Promise<boolean> => {
  try {
    await tauriInvoke("git_reset", { repoPath, filePath });
    return true;
  } catch (error) {
    console.error("Failed to unstage file:", error);
    return false;
  }
};

export const stageAllFiles = async (repoPath: string): Promise<boolean> => {
  try {
    await tauriInvoke("git_add_all", { repoPath });
    return true;
  } catch (error) {
    console.error("Failed to stage all files:", error);
    return false;
  }
};

export const unstageAllFiles = async (repoPath: string): Promise<boolean> => {
  try {
    await tauriInvoke("git_reset_all", { repoPath });
    return true;
  } catch (error) {
    console.error("Failed to unstage all files:", error);
    return false;
  }
};

export const commitChanges = async (repoPath: string, message: string): Promise<boolean> => {
  try {
    await tauriInvoke("git_commit", { repoPath, message });
    return true;
  } catch (error) {
    console.error("Failed to commit changes:", error);
    return false;
  }
};

export const getGitLog = async (repoPath: string, limit = 50, skip = 0): Promise<GitCommit[]> => {
  try {
    const commits = await tauriInvoke<GitCommit[]>("git_log", {
      repoPath,
      limit,
      skip,
    });
    return commits;
  } catch (error) {
    console.error("Failed to get git log:", error);
    return [];
  }
};

export const getBranches = async (repoPath: string): Promise<string[]> => {
  try {
    const branches = await tauriInvoke<string[]>("git_branches", { repoPath });
    return branches;
  } catch (error) {
    console.error("Failed to get branches:", error);
    return [];
  }
};

interface CheckoutResult {
  success: boolean;
  hasChanges: boolean;
  message: string;
}

export const checkoutBranch = async (
  repoPath: string,
  branchName: string,
): Promise<CheckoutResult> => {
  try {
    const result = await tauriInvoke<CheckoutResult>("git_checkout", {
      repoPath,
      branchName,
    });
    return result;
  } catch (error) {
    console.error("Failed to checkout branch:", error);
    return {
      success: false,
      hasChanges: false,
      message: "Failed to checkout branch",
    };
  }
};

export const createBranch = async (
  repoPath: string,
  branchName: string,
  fromBranch?: string,
): Promise<boolean> => {
  try {
    await tauriInvoke("git_create_branch", {
      repoPath,
      branchName,
      fromBranch,
    });
    return true;
  } catch (error) {
    console.error("Failed to create branch:", error);
    return false;
  }
};

export const deleteBranch = async (repoPath: string, branchName: string): Promise<boolean> => {
  try {
    await tauriInvoke("git_delete_branch", { repoPath, branchName });
    return true;
  } catch (error) {
    console.error("Failed to delete branch:", error);
    return false;
  }
};

export const getFileDiff = async (
  repoPath: string,
  filePath: string,
  staged: boolean = false,
  content?: string,
): Promise<GitDiff | null> => {
  try {
    // Check cache first
    const cached = gitDiffCache.get(repoPath, filePath, staged, content);
    if (cached) {
      return cached;
    }

    const diff = await tauriInvoke<GitDiff>("git_diff_file", {
      repoPath,
      filePath,
      staged,
    });

    // Cache the result
    if (diff) {
      gitDiffCache.set(repoPath, filePath, staged, diff, content);
    }

    return diff;
  } catch (error) {
    console.error("Failed to get file diff:", error);
    return null;
  }
};

export const getFileDiffAgainstContent = async (
  repoPath: string,
  filePath: string,
  content: string,
  base: "head" | "index" = "head",
): Promise<GitDiff | null> => {
  try {
    // Check cache first using a unique key for content-based diffs
    const cached = gitDiffCache.get(repoPath, filePath, base === "index", content);
    if (cached) {
      return cached;
    }

    const diff = await tauriInvoke<GitDiff>("git_diff_file_with_content", {
      repoPath,
      filePath,
      content,
      base,
    });

    // Cache the result
    if (diff) {
      gitDiffCache.set(repoPath, filePath, base === "index", diff, content);
    }

    return diff;
  } catch (error) {
    console.error("Failed to get file diff against content:", error);
    return null;
  }
};

export const getCommitDiff = async (
  repoPath: string,
  commitHash: string,
): Promise<GitDiff[] | null> => {
  try {
    const diffs = await tauriInvoke<GitDiff[]>("git_commit_diff", {
      repoPath,
      commitHash,
    });
    return diffs;
  } catch (error) {
    console.error("Failed to get commit diff:", error);
    return null;
  }
};

export const pushChanges = async (
  repoPath: string,
  branch?: string,
  remote: string = "origin",
): Promise<boolean> => {
  try {
    await tauriInvoke("git_push", { repoPath, branch, remote });
    return true;
  } catch (error) {
    console.error("Failed to push changes:", error);
    return false;
  }
};

export const pullChanges = async (
  repoPath: string,
  branch?: string,
  remote: string = "origin",
): Promise<boolean> => {
  try {
    await tauriInvoke("git_pull", { repoPath, branch, remote });
    return true;
  } catch (error) {
    console.error("Failed to pull changes:", error);
    return false;
  }
};

export const fetchChanges = async (repoPath: string, remote?: string): Promise<boolean> => {
  try {
    await tauriInvoke("git_fetch", { repoPath, remote });
    return true;
  } catch (error) {
    console.error("Failed to fetch changes:", error);
    return false;
  }
};

export const discardAllChanges = async (repoPath: string): Promise<boolean> => {
  try {
    await tauriInvoke("git_discard_all_changes", { repoPath });
    return true;
  } catch (error) {
    console.error("Failed to discard all changes:", error);
    return false;
  }
};

export const discardFileChanges = async (repoPath: string, filePath: string): Promise<boolean> => {
  try {
    await tauriInvoke("git_discard_file_changes", { repoPath, filePath });
    return true;
  } catch (error) {
    console.error("Failed to discard file changes:", error);
    return false;
  }
};

export const initRepository = async (repoPath: string): Promise<boolean> => {
  try {
    await tauriInvoke("git_init", { repoPath });
    return true;
  } catch (error) {
    console.error("Failed to initialize repository:", error);
    return false;
  }
};

export const getRemotes = async (repoPath: string): Promise<GitRemote[]> => {
  try {
    const remotes = await tauriInvoke<GitRemote[]>("git_get_remotes", {
      repoPath,
    });
    return remotes;
  } catch (error) {
    console.error("Failed to get remotes:", error);
    return [];
  }
};

export const addRemote = async (repoPath: string, name: string, url: string): Promise<boolean> => {
  try {
    await tauriInvoke("git_add_remote", { repoPath, name, url });
    return true;
  } catch (error) {
    console.error("Failed to add remote:", error);
    return false;
  }
};

export const removeRemote = async (repoPath: string, name: string): Promise<boolean> => {
  try {
    await tauriInvoke("git_remove_remote", { repoPath, name });
    return true;
  } catch (error) {
    console.error("Failed to remove remote:", error);
    return false;
  }
};

export const getStashes = async (repoPath: string): Promise<GitStash[]> => {
  try {
    const stashes = await tauriInvoke<GitStash[]>("git_get_stashes", {
      repoPath,
    });
    return stashes;
  } catch (error) {
    console.error("Failed to get stashes:", error);
    return [];
  }
};

export const createStash = async (
  repoPath: string,
  message?: string,
  includeUntracked: boolean = false,
): Promise<boolean> => {
  try {
    await tauriInvoke("git_create_stash", {
      repoPath,
      message,
      includeUntracked,
    });
    return true;
  } catch (error) {
    console.error("Failed to create stash:", error);
    return false;
  }
};

export const applyStash = async (repoPath: string, stashIndex: number): Promise<boolean> => {
  try {
    await tauriInvoke("git_apply_stash", { repoPath, stashIndex });
    return true;
  } catch (error) {
    console.error("Failed to apply stash:", error);
    return false;
  }
};

export const popStash = async (repoPath: string, stashIndex?: number): Promise<boolean> => {
  try {
    await tauriInvoke("git_pop_stash", { repoPath, stashIndex });
    return true;
  } catch (error) {
    console.error("Failed to pop stash:", error);
    return false;
  }
};

export const dropStash = async (repoPath: string, stashIndex: number): Promise<boolean> => {
  try {
    await tauriInvoke("git_drop_stash", { repoPath, stashIndex });
    return true;
  } catch (error) {
    console.error("Failed to drop stash:", error);
    return false;
  }
};

export const getTags = async (repoPath: string): Promise<GitTag[]> => {
  try {
    const tags = await tauriInvoke<GitTag[]>("git_get_tags", { repoPath });
    return tags;
  } catch (error) {
    console.error("Failed to get tags:", error);
    return [];
  }
};

export const createTag = async (
  repoPath: string,
  name: string,
  message?: string,
  commit?: string,
): Promise<boolean> => {
  try {
    await tauriInvoke("git_create_tag", { repoPath, name, message, commit });
    return true;
  } catch (error) {
    console.error("Failed to create tag:", error);
    return false;
  }
};

export const deleteTag = async (repoPath: string, name: string): Promise<boolean> => {
  try {
    await tauriInvoke("git_delete_tag", { repoPath, name });
    return true;
  } catch (error) {
    console.error("Failed to delete tag:", error);
    return false;
  }
};

export const stageHunk = async (repoPath: string, hunk: GitHunk): Promise<boolean> => {
  try {
    await tauriInvoke("git_stage_hunk", { repoPath, hunk });
    return true;
  } catch (error) {
    console.error("Failed to stage hunk:", error);
    return false;
  }
};

export const unstageHunk = async (repoPath: string, hunk: GitHunk): Promise<boolean> => {
  try {
    await tauriInvoke("git_unstage_hunk", { repoPath, hunk });
    return true;
  } catch (error) {
    console.error("Failed to unstage hunk:", error);
    return false;
  }
};

<<<<<<< HEAD
export const getGitBlame = async (repoPath: string, filePath: string): Promise<GitBlame | null> => {
  try {
    const blame = await tauriInvoke<GitBlame>("git_blame_file", {
      repoPath,
=======
export const getGitBlame = async (rootPath: string, filePath: string): Promise<GitBlame | null> => {
  try {
    const blame = await tauriInvoke<GitBlame>("git_blame_file", {
      rootPath,
>>>>>>> f58071e5
      filePath,
    });
    return blame;
  } catch (error) {
    console.error("Failed to get git blame:", error);
    return null;
  }
};<|MERGE_RESOLUTION|>--- conflicted
+++ resolved
@@ -443,17 +443,10 @@
   }
 };
 
-<<<<<<< HEAD
-export const getGitBlame = async (repoPath: string, filePath: string): Promise<GitBlame | null> => {
-  try {
-    const blame = await tauriInvoke<GitBlame>("git_blame_file", {
-      repoPath,
-=======
 export const getGitBlame = async (rootPath: string, filePath: string): Promise<GitBlame | null> => {
   try {
     const blame = await tauriInvoke<GitBlame>("git_blame_file", {
       rootPath,
->>>>>>> f58071e5
       filePath,
     });
     return blame;
